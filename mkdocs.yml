--- conflicted
+++ resolved
@@ -12,6 +12,8 @@
   - Introduction:
       - What is HyperBEAM?: 'introduction/what-is-hyperbeam.md'
       - What is AO-Core?: 'introduction/what-is-ao-core.md'
+      - HyperBEAM Devices: 'introduction/hyperbeam-devices.md'
+      - HyperPATHs: 'introduction/hyperpaths-in-hyperbeam.md'
       - HyperBEAM Devices: 'introduction/hyperbeam-devices.md'
       - HyperPATHs: 'introduction/hyperpaths-in-hyperbeam.md'
   - Run a Node:
@@ -20,17 +22,11 @@
       - TEE Nodes: 'run/tee-nodes.md'
       - Joining/Running a Router: 'run/joining-running-a-router.md'
   - Build on HyperBEAM:
-<<<<<<< HEAD
       - Quick Start: 'build/quick-start.md'
       - Migrating from Legacynet: 'build/migrating-from-legacynet.md'
       - AO Connect: 'build/ao-connect.md'
       - Extending HyperBEAM with Devices: 'build/building-devices.md'
 
-=======
-      - Quick Start: 'build/get-started-building-on-hyperbeam.md'
-      - Migrating from legacynet: 'build/migrating-from-legacynet.md'
-      - Extending HyperBEAM with Devices: 'build/building-devices.md'
->>>>>>> 65ef9c01
   - Devices:
       - 'What are HyperBEAM Devices?': 'devices/what-are-devices.md'
       - '~meta@1.0': 'devices/meta-at-1-0.md'
