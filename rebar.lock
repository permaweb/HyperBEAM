--- conflicted
+++ resolved
@@ -22,11 +22,7 @@
   0},
  {<<"lmdb">>,
   {git,"https://github.com/twilson63/erlang-lmdb",
-<<<<<<< HEAD
-       {ref,"a60111088f203b87a172f2d06eccba4482b6e169"}},
-=======
        {ref,"8a4fedc38c7a44eef6af816b5e840bd362d67f1a"}},
->>>>>>> b04d8ba7
   0},
  {<<"luerl">>,{pkg,<<"luerl">>,<<"1.3.0">>},0},
  {<<"prometheus">>,{pkg,<<"prometheus">>,<<"4.11.0">>},0},
