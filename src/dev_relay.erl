--- conflicted
+++ resolved
@@ -176,7 +176,6 @@
 
 %% @doc Test that the `preprocess/3' function re-routes a request to remote
 %% peers, according to the node's routing table.
-<<<<<<< HEAD
 request_hook_reroute_to_nearest_test() ->
     Peer1 = <<"https://tee-3.forward.computer">>,
     Peer2 = <<"https://tee-2.forward.computer">>,
@@ -184,25 +183,6 @@
     {ok, Address1} = hb_http:get(Peer1, <<"/~meta@1.0/info/address">>, HTTPSOpts),
     {ok, Address2} = hb_http:get(Peer2, <<"/~meta@1.0/info/address">>, HTTPSOpts),
     Peers = [Address1, Address2],
-=======
-preprocessor_reroute_to_nearest_test_() ->
-    {timeout, 30, fun preprocessor_reroute_to_nearest/0}.
-preprocessor_reroute_to_nearest() ->
-    Nodes = 
-        lists:map(
-            fun(_) ->
-                Node = hb_http_server:start_node(),
-                {ok, Address} =
-                    hb_http:get(
-                        Node,
-                        <<"/~meta@1.0/info/address">>,
-                        #{}
-                    ),
-                {Address, Node}
-            end,
-            lists:seq(1, 3)
-        ),
->>>>>>> 5586be7d
     Node =
         hb_http_server:start_node(#{
             priv_wallet => ar_wallet:new(),
@@ -219,7 +199,10 @@
                                         <<"wallet">> => Address
                                     }
                                 end,
-                                Nodes
+                                [
+                                    {Address1, Peer1},
+                                    {Address2, Peer2}
+                                ]
                             )
                     }
                 ],
@@ -238,11 +221,10 @@
             end,
             lists:seq(1, 3)
         ),
-<<<<<<< HEAD
     ?event({res, Res}),
     HasValidSigner = lists:any(
         fun(Peer) ->
-            lists:member(Peer, hb_message:signers(Res))
+            lists:member(Peer, hb_message:signers(Res, HTTPSOpts))
         end,
         Peers
     ),
@@ -300,7 +282,4 @@
             #{}
         ),
     ?event({res, Res}),
-    ?assertEqual(<<"value">>, Res).
-=======
-    ?assertEqual(1, sets:size(sets:from_list(Res))).
->>>>>>> 5586be7d
+    ?assertEqual(<<"value">>, Res).