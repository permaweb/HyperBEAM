--- conflicted
+++ resolved
@@ -1340,13 +1340,8 @@
     ?assert(match(Msg, Decoded)),
     ?assert(verify(Decoded)),
     % 5. Verify the inner message from the converted message, applying
-<<<<<<< HEAD
     % `with_only_committed` first.
     InnerDecoded = hb_maps:get(<<"inner">>, Decoded),
-=======
-    % `with_only_committed' first.
-    InnerDecoded = maps:get(<<"inner">>, Decoded),
->>>>>>> 79512238
     ?event({inner_decoded, InnerDecoded}),
     % Applying `with_only_committed' should verify the inner message.
     {ok, CommittedInnerOnly} = with_only_committed(InnerDecoded),
