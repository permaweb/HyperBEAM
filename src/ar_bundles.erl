--- conflicted
+++ resolved
@@ -613,8 +613,4 @@
     }),
     Bundle = serialize(Item2),
     BundleItem = deserialize(Bundle),
-<<<<<<< HEAD
-    ?assertEqual(ItemData1, (maps:get(<<"key1">>, BundleItem#tx.data))#tx.data).
-=======
-    ?assertEqual(Item1#tx.data, (maps:get(<<"key1">>, BundleItem#tx.data))#tx.data).
->>>>>>> 84f04bc4
+    ?assertEqual(Item1#tx.data, (maps:get(<<"key1">>, BundleItem#tx.data))#tx.data).