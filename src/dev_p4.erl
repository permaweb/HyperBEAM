--- conflicted
+++ resolved
@@ -381,7 +381,6 @@
     ?event({res3, Res3}),
     ?assertMatch({error, _}, Res3).
 
-<<<<<<< HEAD
 %% @doc Ensure that Lua scripts can be used as pricing and ledger devices. Our
 %% scripts come in two components:
 %% 1. A `process' script which is executed as a persistent `local-process' on the
@@ -395,15 +394,6 @@
     {timeout, 60, fun hyper_token_ledger/0}.
 hyper_token_ledger() ->
     % Create the wallets necessary and read the files containing the scripts.
-=======
-%% @doc Ensure that Lua modules can be used as pricing and ledger devices. Our
-%% modules come in two parts:
-%% - A `process' module which is executed as a persistent `local-process' on the
-%%   node, and which maintains the state of the ledger.
-%% - A `client' module, which is executed as a `p4@1.0' device, marshalling
-%%   requests to the `process' module.
-lua_pricing_test() ->
->>>>>>> ff66b257
     HostWallet = ar_wallet:new(),
     HostAddress = hb_util:human_id(HostWallet),
     OperatorWallet = ar_wallet:new(),
@@ -424,11 +414,7 @@
             <<"pricing-device">> => <<"simple-pay@1.0">>,
             <<"module">> => #{
                 <<"content-type">> => <<"text/x-lua">>,
-<<<<<<< HEAD
-                <<"module">> => <<"scripts/hyper-token-p4-client.lua">>,
-=======
-                <<"name">> => <<"scripts/p4-payment-client.lua">>,
->>>>>>> ff66b257
+                <<"name">> => <<"scripts/hyper-token-p4-client.lua">>,
                 <<"body">> => ClientScript
             },
             <<"ledger-path">> => <<"/ledger~node-process@1.0">>
@@ -460,30 +446,22 @@
                         <<"device">> => <<"process@1.0">>,
                         <<"execution-device">> => <<"lua@5.3a">>,
                         <<"scheduler-device">> => <<"scheduler@1.0">>,
-<<<<<<< HEAD
-                        <<"script">> => [
+                        <<"module">> => [
                             #{
                                 <<"content-type">> => <<"text/x-lua">>,
-                                <<"module">> => <<"scripts/hyper-token.lua">>,
+                                <<"name">> => <<"scripts/hyper-token.lua">>,
                                 <<"body">> => TokenScript
                             },
                             #{
                                 <<"content-type">> => <<"text/x-lua">>,
-                                <<"module">> => <<"scripts/hyper-token-p4.lua">>,
+                                <<"name">> => <<"scripts/hyper-token-p4.lua">>,
                                 <<"body">> => ProcessScript
                             }
                         ],
                         <<"balance">> => #{ AliceAddress => 100 },
                         <<"admin">> => HostAddress
-=======
-                        <<"module">> => #{
-                            <<"content-type">> => <<"text/x-lua">>,
-                            <<"name">> => <<"scripts/p4-payment-process.lua">>,
-                            <<"body">> => ProcessScript
-                        },
-                        <<"operator">> =>
-                            hb_util:human_id(ar_wallet:to_address(HostWallet))
->>>>>>> ff66b257
+                        % <<"operator">> =>
+                        %     hb_util:human_id(ar_wallet:to_address(HostWallet))
                     }
                 }
             }
