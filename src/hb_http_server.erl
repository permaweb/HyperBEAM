%%% @doc A router that attaches a HTTP server to the AO-Core resolver.
%%% Because AO-Core is built to speak in HTTP semantics, this module
%%% only has to marshal the HTTP request into a message, and then
%%% pass it to the AO-Core resolver. 
%%% 
%%% `hb_http:reply/4' is used to respond to the client, handling the 
%%% process of converting a message back into an HTTP response.
%%% 
%%% The router uses an `Opts' message as its Cowboy initial state, 
%%% such that changing it on start of the router server allows for
%%% the execution parameters of all downstream requests to be controlled.
-module(hb_http_server).
-export([start/0, start/1, allowed_methods/2, init/2]).
-export([set_opts/1, set_opts/2, get_opts/0, get_opts/1, set_default_opts/1, set_proc_server_id/1]).
-export([start_node/0, start_node/1]).
-include_lib("eunit/include/eunit.hrl").
-include("include/hb.hrl").

%% @doc Starts the HTTP server. Optionally accepts an `Opts' message, which
%% is used as the source for server configuration settings, as well as the
%% `Opts' argument to use for all AO-Core resolution requests downstream.
start() ->
    ?event(http, {start_store, <<"cache-mainnet">>}),
    Store = hb_opts:get(store, no_store, #{}),
    hb_store:start(Store),
    Loaded =
        case hb_opts:load(Loc = hb_opts:get(hb_config_location, <<"config.flat">>, #{})) of
            {ok, Conf} ->
                ?event(boot, {loaded_config, Loc, Conf}),
                Conf;
            {error, Reason} ->
                ?event(boot, {failed_to_load_config, Loc, Reason}),
                #{}
        end,
    MergedConfig =
        hb_maps:merge(
            hb_opts:default_message(),
            Loaded
        ),
    PrivWallet =
        hb:wallet(
            hb_opts:get(
                priv_key_location,
                <<"hyperbeam-key.json">>,
                Loaded
            )
        ),
    FormattedConfig = hb_util:debug_fmt(MergedConfig, 2),
    io:format("~n"
        "===========================================================~n"
        "==    ██╗  ██╗██╗   ██╗██████╗ ███████╗██████╗           ==~n"
        "==    ██║  ██║╚██╗ ██╔╝██╔══██╗██╔════╝██╔══██╗          ==~n"
        "==    ███████║ ╚████╔╝ ██████╔╝█████╗  ██████╔╝          ==~n"
        "==    ██╔══██║  ╚██╔╝  ██╔═══╝ ██╔══╝  ██╔══██╗          ==~n"
        "==    ██║  ██║   ██║   ██║     ███████╗██║  ██║          ==~n"
        "==    ╚═╝  ╚═╝   ╚═╝   ╚═╝     ╚══════╝╚═╝  ╚═╝          ==~n"
        "==                                                       ==~n"
        "==        ██████╗ ███████╗ █████╗ ███╗   ███╗ VERSION:   ==~n"
        "==        ██╔══██╗██╔════╝██╔══██╗████╗ ████║      v~p. ==~n"
        "==        ██████╔╝█████╗  ███████║██╔████╔██║            ==~n"
        "==        ██╔══██╗██╔══╝  ██╔══██║██║╚██╔╝██║ EAT GLASS, ==~n"
        "==        ██████╔╝███████╗██║  ██║██║ ╚═╝ ██║ BUILD THE  ==~n"
        "==        ╚═════╝ ╚══════╝╚═╝  ╚═╝╚═╝     ╚═╝    FUTURE. ==~n"
        "===========================================================~n"
        "== Node activate at: ~s ==~n"
        "== Operator: ~s ==~n"
        "===========================================================~n"
        "== Config:                                               ==~n"
        "===========================================================~n"
        "   ~s~n"
        "===========================================================~n",
        [
            ?HYPERBEAM_VERSION,
            string:pad(
                lists:flatten(
                    io_lib:format(
                        "http://~s:~p",
                        [
                            hb_opts:get(host, <<"localhost">>, Loaded),
                            hb_opts:get(port, 8734, Loaded)
                        ]
                    )
                ),
                35, leading, $ 
            ),
            hb_util:human_id(ar_wallet:to_address(PrivWallet)),
            FormattedConfig
        ]
    ),
    start(
        Loaded#{
            priv_wallet => PrivWallet,
            store => Store,
            port => hb_opts:get(port, 8734, Loaded),
            cache_writers => [hb_util:human_id(ar_wallet:to_address(PrivWallet))]
        }
    ).
start(Opts) ->
    application:ensure_all_started([
        kernel,
        stdlib,
        inets,
        ssl,
        ranch,
        cowboy,
        gun,
        os_mon
    ]),
    hb:init(),
    BaseOpts = set_default_opts(Opts),
    {ok, Listener, _Port} = new_server(BaseOpts),
    {ok, Listener}.

%% @doc Trigger the creation of a new HTTP server node. Accepts a `NodeMsg'
%% message, which is used to configure the server. This function executed the
%% `start' hook on the node, giving it the opportunity to modify the `NodeMsg'
%% before it is used to configure the server. The `start' hook expects gives and
%% expects the node message to be in the `body' key.
new_server(RawNodeMsg) ->
    RawNodeMsgWithDefaults =
        hb_maps:merge(
            hb_opts:default_message(),
            RawNodeMsg#{ only => local }
        ),
    HookMsg = #{ <<"body">> => RawNodeMsgWithDefaults },
    NodeMsg =
        case dev_hook:on(<<"start">>, HookMsg, RawNodeMsgWithDefaults) of
            {ok, #{ <<"body">> := NodeMsgAfterHook }} -> NodeMsgAfterHook;
            Unexpected ->
                ?event(http,
                    {failed_to_start_server,
                        {unexpected_hook_result, Unexpected}
                    }
                ),
                throw(
                    {failed_to_start_server,
                        {unexpected_hook_result, Unexpected}
                    }
                )
        end,
    % Put server ID into node message so it's possible to update current server
    hb_http:start(),
    ServerID =
        hb_util:human_id(
            ar_wallet:to_address(
                hb_opts:get(
                    priv_wallet,
                    no_wallet,
                    NodeMsg
                )
            )
        ),
    % Put server ID into node message so it's possible to update current server
    % params
    NodeMsgWithID = hb_maps:put(http_server, ServerID, NodeMsg),
    Dispatcher = cowboy_router:compile([{'_', [{'_', ?MODULE, ServerID}]}]),
    ProtoOpts = #{
        env => #{dispatch => Dispatcher, node_msg => NodeMsgWithID},
        stream_handlers => [cowboy_stream_h],
        max_connections => infinity,
        idle_timeout => hb_opts:get(idle_timeout, 300000, NodeMsg)
    },
    PrometheusOpts =
        case hb_opts:get(prometheus, not hb_features:test(), NodeMsg) of
            true ->
                ?event(prometheus,
                    {starting_prometheus, {test_mode, hb_features:test()}}
                ),
                % Attempt to start the prometheus application, if possible.
                try
                    application:ensure_all_started([prometheus, prometheus_cowboy]),
                    ProtoOpts#{
                        metrics_callback =>
                            fun prometheus_cowboy2_instrumenter:observe/1,
                        stream_handlers => [cowboy_metrics_h, cowboy_stream_h]
                    }
                catch
                    Type:Reason ->
                        % If the prometheus application is not started, we can
                        % still start the HTTP server, but we won't have any
                        % metrics.
                        ?event(prometheus,
                            {prometheus_not_started, {type, Type}, {reason, Reason}}
                        ),
                        ProtoOpts
                end;
            false ->
                ?event(prometheus,
                    {prometheus_not_started, {test_mode, hb_features:test()}}
                ),
                ProtoOpts
        end,
    DefaultProto =
        case hb_features:http3() of
            true -> http3;
            false -> http2
        end,
    {ok, Port, Listener} =
        case Protocol = hb_opts:get(protocol, DefaultProto, NodeMsg) of
            http3 ->
                start_http3(ServerID, PrometheusOpts, NodeMsg);
            Pro when Pro =:= http2; Pro =:= http1 ->
                % The HTTP/2 server has fallback mode to 1.1 as necessary.
                start_http2(ServerID, PrometheusOpts, NodeMsg);
            _ -> {error, {unknown_protocol, Protocol}}
        end,
    ?event(http,
        {http_server_started,
            {listener, Listener},
            {server_id, ServerID},
            {port, Port},
            {protocol, Protocol},
            {store, hb_opts:get(store, no_store, NodeMsg)}
        }
    ),
    {ok, Listener, Port}.

start_http3(ServerID, ProtoOpts, _NodeMsg) ->
    ?event(http, {start_http3, ServerID}),
    Parent = self(),
    ServerPID =
        spawn(fun() ->
            application:ensure_all_started(quicer),
            {ok, Listener} = cowboy:start_quic(
                ServerID, 
                TransOpts = #{
                    socket_opts => [
                        {certfile, "test/test-tls.pem"},
                        {keyfile, "test/test-tls.key"}
                    ]
                },
                ProtoOpts
            ),
            {ok, {_, GivenPort}} = quicer:sockname(Listener),
            ranch_server:set_new_listener_opts(
                ServerID,
                1024,
                ranch:normalize_opts(
                    hb_maps:to_list(TransOpts#{ port => GivenPort })
                ),
                ProtoOpts,
                []
            ),
            ranch_server:set_addr(ServerID, {<<"localhost">>, GivenPort}),
            % Bypass ranch's requirement to have a connection supervisor define
            % to support updating protocol opts.
            % Quicer doesn't use a connection supervisor, so we just spawn one
            % that does nothing.
            ConnSup = spawn(fun() -> http3_conn_sup_loop() end),
            ranch_server:set_connections_sup(ServerID, ConnSup),
            Parent ! {ok, GivenPort},
            receive stop -> stopped end
        end),
    receive {ok, GivenPort} -> {ok, GivenPort, ServerPID}
    after 2000 ->
        {error, {timeout, staring_http3_server, ServerID}}
    end.

http3_conn_sup_loop() ->
    receive
        _ -> 
            % Ignore any other messages
            http3_conn_sup_loop()
    end.

start_http2(ServerID, ProtoOpts, NodeMsg) ->
    ?event(http, {start_http2, ServerID}),
    {ok, Listener} = cowboy:start_clear(
        ServerID,
        [
            {port, Port = hb_opts:get(port, 8734, NodeMsg)}
        ],
        ProtoOpts
    ),
    {ok, Port, Listener}.

%% @doc Entrypoint for all HTTP requests. Receives the Cowboy request option and
%% the server ID, which can be used to lookup the node message.
init(Req, ServerID) ->
    case cowboy_req:method(Req) of
        <<"OPTIONS">> -> cors_reply(Req, ServerID);
        _ ->
            {ok, Body} = read_body(Req),
            handle_request(Req, Body, ServerID)
    end.

%% @doc Helper to grab the full body of a HTTP request, even if it's chunked.
read_body(Req) -> read_body(Req, <<>>).
read_body(Req0, Acc) ->
    case cowboy_req:read_body(Req0) of
        {ok, Data, _Req} -> {ok, << Acc/binary, Data/binary >>};
        {more, Data, Req} -> read_body(Req, << Acc/binary, Data/binary >>)
    end.

%% @doc Reply to CORS preflight requests.
cors_reply(Req, _ServerID) ->
    Req2 = cowboy_req:reply(204, #{
        <<"access-control-allow-origin">> => <<"*">>,
        <<"access-control-allow-headers">> => <<"*">>,
        <<"access-control-allow-methods">> =>
            <<"GET, POST, PUT, DELETE, OPTIONS, PATCH">>
    }, Req),
    ?event(http_debug, {cors_reply, {req, Req}, {req2, Req2}}),
    {ok, Req2, no_state}.

%% @doc Handle all non-CORS preflight requests as AO-Core requests. Execution 
%% starts by parsing the HTTP request into HyerBEAM's message format, then
%% passing the message directly to `meta@1.0' which handles calling AO-Core in
%% the appropriate way.
handle_request(RawReq, Body, ServerID) ->
    % Insert the start time into the request so that it can be used by the
    % `hb_http' module to calculate the duration of the request.
    StartTime = os:system_time(millisecond),
    Req = RawReq#{ start_time => StartTime },
    NodeMsg = get_opts(#{ http_server => ServerID }),
    put(server_id, ServerID),
    case {cowboy_req:path(RawReq), cowboy_req:qs(RawReq)} of
        {<<"/">>, <<>>} ->
            % If the request is for the root path, serve a redirect to the default 
            % request of the node.
            cowboy_req:reply(
                302,
                #{
                    <<"location">> =>
                        hb_opts:get(
                            default_request,
                            <<"/~hyperbuddy@1.0/dashboard">>,
                            NodeMsg
                        )
                },
                RawReq
            );
        _ ->
            % The request is of normal AO-Core form, so we parse it and invoke
            % the meta@1.0 device to handle it.
            ?event(http, {http_inbound, {cowboy_req, Req}, {body, {string, Body}}}),
            TracePID = hb_tracer:start_trace(),
            % Parse the HTTP request into HyerBEAM's message format.
            try 
                ReqSingleton = hb_http:req_to_tabm_singleton(Req, Body, NodeMsg),
                CommitmentCodec = hb_http:accept_to_codec(ReqSingleton, NodeMsg),
                ?event(http,
                    {parsed_singleton,
                        {req_singleton, ReqSingleton},
                        {accept_codec, CommitmentCodec}},
                    #{trace => TracePID}
                ),
                % hb_tracer:record_step(TracePID, request_parsing),
                % Invoke the meta@1.0 device to handle the request.
                {ok, Res} =
                    dev_meta:handle(
                        NodeMsg#{
                            commitment_device => CommitmentCodec,
                            trace => TracePID
                        },
                        ReqSingleton
                    ),
                hb_http:reply(Req, ReqSingleton, Res, NodeMsg)
            catch
                Type:Details:Stacktrace ->
                    Trace = hb_tracer:get_trace(TracePID),
                    TraceString = hb_tracer:format_error_trace(Trace),
                    ?event(
                        http_error,
                        {http_error,
                            {details,
                                {explicit,
                                    #{
                                        type => Type,
                                        details => Details,
                                        stacktrace => Stacktrace
                                    }
                                }
                            }
                        }
                    ),
                    hb_http:reply(
                        Req,
                        #{},
                        #{
                            <<"status">> => 500,
                            <<"body">> => TraceString
                        },
                        NodeMsg
                    )
            end
end.

%% @doc Return the list of allowed methods for the HTTP server.
allowed_methods(Req, State) ->
    {
        [<<"GET">>, <<"POST">>, <<"PUT">>, <<"DELETE">>, <<"OPTIONS">>, <<"PATCH">>],
        Req,
        State
    }.

%% @doc Merges the provided `Opts' with uncommitted values from `Request',
%% preserves the http_server value, and updates node_history by prepending
%% the `Request'. If a server reference exists, updates the Cowboy environment
%% variable 'node_msg' with the resulting options map.
set_opts(Opts) ->
    case hb_opts:get(http_server, no_server_ref, Opts) of
        no_server_ref ->
            ok;
        ServerRef ->
            ok = cowboy:set_env(ServerRef, node_msg, Opts)
    end.
set_opts(Request, Opts) ->
    PerparedOpts = hb_opts:mimic_default_types(
        Opts,
        new_atoms
    ),
    PreparedRequest = hb_opts:mimic_default_types(
        hb_message:uncommitted(Request),
        new_atoms
    ),
    MergedOpts =
        maps:merge(
<<<<<<< HEAD
            Opts,
            hb_opts:mimic_default_types(
                hb_message:uncommitted(Request),
                new_atoms,
                Opts
            )
=======
            PerparedOpts,
            PreparedRequest
>>>>>>> 114a1a3a
        ),
    % Get the current node_history
    % NewHistory = case hb_opts:get(node_history, [], PerparedOpts) of
    %     [] -> [ hb_private:reset(maps:without([node_history], PerparedOpts)), hb_private:reset(maps:without([node_history], MergedOpts)) ];
    %     History -> History ++ [ hb_private:reset(maps:without([node_history], MergedOpts)) ]
    % end,
    History = hb_opts:get(node_history, [], Opts) ++ [ hb_private:reset(maps:without([node_history], PreparedRequest)) ],
    % TODO: Priv reset history before adding to node history
    FinalOpts = MergedOpts#{
        http_server => hb_opts:get(http_server, no_server, Opts),
        node_history => History
    },
    {set_opts(FinalOpts), FinalOpts}.

%% @doc Get the node message for the current process.
get_opts() ->
    get_opts(#{ http_server => get(server_id) }).
get_opts(NodeMsg) ->
    ServerRef = hb_opts:get(http_server, no_server_ref, NodeMsg),
    cowboy:get_env(ServerRef, node_msg, no_node_msg).

%% @doc Initialize the server ID for the current process.
set_proc_server_id(ServerID) ->
    put(server_id, ServerID).

%% @doc Apply the default node message to the given opts map.
set_default_opts(Opts) ->
    % Create a temporary opts map that does not include the defaults.
    TempOpts = Opts#{ only => local },
    % Generate a random port number between 10000 and 30000 to use
    % for the server.
    Port =
        case hb_opts:get(port, no_port, TempOpts) of
            no_port ->
                rand:seed(exsplus, erlang:system_time(microsecond)),
                10000 + rand:uniform(50000);
            PassedPort -> PassedPort
        end,
    Wallet =
        case hb_opts:get(priv_wallet, no_viable_wallet, TempOpts) of
            no_viable_wallet -> ar_wallet:new();
            PassedWallet -> PassedWallet
        end,
    Store =
        case hb_opts:get(store, no_store, TempOpts) of
            no_store ->
                TestDir = <<"cache-TEST/run-fs-", (integer_to_binary(Port))/binary>>,
                filelib:ensure_dir(binary_to_list(TestDir)),
                #{ <<"store-module">> => hb_store_fs, <<"name">> => TestDir };
            PassedStore -> PassedStore
        end,
    ?event({set_default_opts,
        {given, TempOpts},
        {port, Port},
        {store, Store},
        {wallet, Wallet}
    }),
    Opts#{
        port => Port,
        store => Store,
        priv_wallet => Wallet,
        address => hb_util:human_id(ar_wallet:to_address(Wallet)),
        force_signed => true
    }.

%% @doc Test that we can start the server, send a message, and get a response.
start_node() ->
    start_node(#{}).
start_node(Opts) ->
    application:ensure_all_started([
        kernel,
        stdlib,
        inets,
        ssl,
        ranch,
        cowboy,
        gun,
        os_mon
    ]),
    hb:init(),
    hb_sup:start_link(Opts),
    ServerOpts = set_default_opts(Opts),
    {ok, _Listener, Port} = new_server(ServerOpts),
    <<"http://localhost:", (integer_to_binary(Port))/binary, "/">>.

%%% Tests
%%% The following only covering the HTTP server initialization process. For tests
%%% of HTTP server requests/responses, see `hb_http.erl'.

%% @doc Ensure that the `start' hook can be used to modify the node options. We
%% do this by creating a message with a device that has a `start' key. This 
%% key takes the message's body (the anticipated node options) and returns a
%% modified version of that body, which will be used to configure the node. We
%% then check that the node options were modified as we expected.
set_node_opts_test() ->
    Node =
        start_node(#{
            on => #{
                <<"start">> => #{
                    <<"device">> =>
                        #{
                            <<"start">> =>
                                fun(_, #{ <<"body">> := NodeMsg }, _) ->
                                    {ok, #{
                                        <<"body">> =>
                                            NodeMsg#{ <<"test-success">> => true }
                                    }}
                                end
                        }
                }
            }
        }),
    {ok, LiveOpts} = hb_http:get(Node, <<"/~meta@1.0/info">>, #{}),
    ?assert(hb_ao:get(<<"test-success">>, LiveOpts, false, #{})).

%% @doc Test the set_opts/2 function that merges request with options,
%% manages node history, and updates server state.
set_opts_test() ->

    DefaultOpts = hb_opts:default_message(),
    start_node(DefaultOpts#{ 
        priv_wallet => Wallet = ar_wallet:new(), 
        port => rand:uniform(10000) + 10000 
    }),
    Opts = ?MODULE:get_opts(#{ 
        http_server => hb_util:human_id(ar_wallet:to_address(Wallet))
    }),
    NodeHistory = hb_opts:get(node_history, [], Opts),
    ?event(debug_node_history, {node_history_length, length(NodeHistory)}),
    ?assert(length(NodeHistory) == 0),

    % Test case 1: Empty node_history case
    Request1 = #{
        <<"hello">> => <<"world">>
    },             
    {ok, UpdatedOpts1} = set_opts(Request1, Opts),
    NodeHistory1 = hb_opts:get(node_history, not_found, UpdatedOpts1),
    Key1 = hb_opts:get(<<"hello">>, not_found, UpdatedOpts1),
    ?event(debug_node_history, {node_history_length, length(NodeHistory1)}),
    ?assert(length(NodeHistory1) == 2),
    ?assert(Key1 == <<"world">>),

    % Test case 2: Non-empty node_history case
    Request2 = #{
        <<"hello2">> => <<"world2">>
    },
    {ok, UpdatedOpts2} = set_opts(Request2, UpdatedOpts1),
    NodeHistory2 = hb_opts:get(node_history, not_found, UpdatedOpts2),
    Key2 = hb_opts:get(<<"hello2">>, not_found, UpdatedOpts2),
    ?event(debug_node_history, {node_history_length, length(NodeHistory2)}),
    ?assert(length(NodeHistory2) == 3),
    ?assert(Key2 == <<"world2">>),

    % Test case 3: Non-empty node_history case
    {ok, UpdatedOpts3} = set_opts(#{}, UpdatedOpts2#{ <<"hello3">> => <<"world3">> }),
    NodeHistory3 = hb_opts:get(node_history, not_found, UpdatedOpts3),
    Key3 = hb_opts:get(<<"hello3">>, not_found, UpdatedOpts3),
    ?event(debug_node_history, {node_history_length, length(NodeHistory3)}),
    ?assert(length(NodeHistory3) == 4),
    ?assert(Key3 == <<"world3">>).

    <|MERGE_RESOLUTION|>--- conflicted
+++ resolved
@@ -408,33 +408,20 @@
 set_opts(Request, Opts) ->
     PerparedOpts = hb_opts:mimic_default_types(
         Opts,
-        new_atoms
+        new_atoms,
+        Opts
     ),
     PreparedRequest = hb_opts:mimic_default_types(
         hb_message:uncommitted(Request),
-        new_atoms
+        new_atoms,
+        Opts
     ),
     MergedOpts =
         maps:merge(
-<<<<<<< HEAD
-            Opts,
-            hb_opts:mimic_default_types(
-                hb_message:uncommitted(Request),
-                new_atoms,
-                Opts
-            )
-=======
             PerparedOpts,
             PreparedRequest
->>>>>>> 114a1a3a
         ),
-    % Get the current node_history
-    % NewHistory = case hb_opts:get(node_history, [], PerparedOpts) of
-    %     [] -> [ hb_private:reset(maps:without([node_history], PerparedOpts)), hb_private:reset(maps:without([node_history], MergedOpts)) ];
-    %     History -> History ++ [ hb_private:reset(maps:without([node_history], MergedOpts)) ]
-    % end,
     History = hb_opts:get(node_history, [], Opts) ++ [ hb_private:reset(maps:without([node_history], PreparedRequest)) ],
-    % TODO: Priv reset history before adding to node history
     FinalOpts = MergedOpts#{
         http_server => hb_opts:get(http_server, no_server, Opts),
         node_history => History
