--- conflicted
+++ resolved
@@ -110,16 +110,11 @@
     % Normalize the scheduler and authority lists to binary strings.
     hb_ao:set(
         #{
-<<<<<<< HEAD
             <<"scheduler">> => Schedulers,
             <<"authority">> => Authorities
         },
-        BaseDef
-=======
-            <<"scheduler">> => Address
-        },
+        BaseDef,
         Opts
->>>>>>> 5586be7d
     ).
 
 %%% Tests
