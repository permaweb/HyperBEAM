-module(dev_stack).
-export([info/1]).
-include_lib("eunit/include/eunit.hrl").

%%% @moduledoc A device that contains a stack of other devices, which it runs
%%% upon input messages in the order of their keys. A stack maintains and passes
%%% forward a state (expressed as a message) as it progresses through devices,
%%% in a similar manner to a `fold` operation.
%%%
%%% For example, a stack of devices as follows:
%%%
%%%  	Device -> Stack
%%%  	Device-Stack/1/Name -> Add-One-Device
%%%		Device-Stack/2/Name -> Add-Two-Device
%%%
%%% When called with the message:
%%%
%%% 	#{ Path = "FuncName", binary => <<"0">> }
%%%
%%% Will produce the output:
%%%
%%% 	#{ Path = "FuncName", binary => <<"3">> }
%%% 	{ok, #{ bin => <<"3">> }}
%%%
%%% The key that is called upon the device stack is the same key that is used
%%% upon the devices that are contained within it. For example, in the above
%%% scenario we resolve FuncName on the stack, leading FuncName to be called on
%%% Add-One-Device and Add-Two-Device.
%%%
%%% A device stack responds to special tags upon responses as follows:
%%%
%%% 	`skip`: Skips the rest of the device stack for the current pass.
%%% 	`pass`: Causes the stack to increment its pass number and re-execute
%%% 	the stack from the first device, maintaining the state accumulated so
%%% 	far.
%%%
%%% In all cases, the device stack will return the accumulated state to the
%%% caller as the result of the call to the stack.
%%%
%%% The dev_stack adds additional metadata to the message in order to track
%%% the state of its execution as it progresses through devices. These keys
%%% are as follows:
%%%
%%% 	`slot`: The number of times the stack has been executed upon different
%%% 	messages.
%%% 	`pass`: The number of times the stack has reset and re-executed from the
%%% 	first device for the current message.
%%%
%%% All counters used by the stack are initialized to 1.
%%%
%%% Additionally, as implemented in HyperBEAM, the device stack will honor a
%%% number of options that are passed to it as keys in the message. Each of
%%% these options is also passed through to the devices contained within the
%%% stack during execution. These options include:
%%%
%%% 	Error-Strategy: Determines how the stack handles errors from devices.
%%% 	See `maybe_error/5` for more information.
%%% 	Allow-Multipass: Determines whether the stack is allowed to automatically
%%% 	re-execute from the first device when the `pass` tag is returned. See
%%% 	`maybe_pass/3` for more information.
%%%
%%% Under-the-hood, dev_stack uses a `default` handler to resolve all calls to
%%% devices, aside `set/2` which it calls itself to mutate the message's `device`
%%% key in order to change which device is currently being executed. This method
%%% allows dev_stack to ensure that the message's HashPath is always correct,
%%% even as it delegates calls to other devices. An example flow for a `dev_stack`
%%% execution is as follows:
%%%
%%% 	/Msg1/AlicesExcitingKey ->
%%% 		dev_stack:execute ->
%%% 			/Msg1/Set?device=/Device-Stack/1 ->
%%% 			/Msg2/AlicesExcitingKey ->
%%% 			/Msg3/Set?device=/Device-Stack/2 ->
%%% 			/Msg4/AlicesExcitingKey
%%% 			... ->
%%% 			/MsgN/Set?device=[This-Device] ->
%%% 		returns {ok, /MsgN+1} ->
%%% 	/MsgN+1
%%%
%%% In this example, the `device` key is mutated a number of times, but the
%%% resulting HashPath remains correct and verifiable.

-include("include/hb.hrl").
-hb_debug(print).

<<<<<<< HEAD
info(Msg) ->
=======
info(_) ->
>>>>>>> 3e815eb6
    #{
		handler => fun router/4
	}.

%% @doc The device stack key router. Sends the request to `resolve_stack`,
%% except for `set/2` which is handled by the default implementation in
%% `dev_message`.
router(set, Message1, Message2, Opts) ->
	dev_message:set(Message1, Message2, Opts);
router(Key, Message1, Message2, Opts) ->
	?event({router_called, {key, Key}, {msg1, Message1}, {msg2, Message2}}),
	?trace(),
	{ok, InitDevMsg} = dev_message:get(<<"Device">>, Message1, Opts),
	?event({got_device_key, InitDevMsg}),
	case resolve_stack(Message1, Key, Message2, Opts) of
		{ok, Result} when is_map(Result) ->
			?event({router_result, ok, Result}),
			{ok, hb_pam:set(Result, <<"Device">>, InitDevMsg, Opts)};
		Else ->
			?event({router_result, unexpected, Else}),
			Else
	end.

%% @doc Return Message1, transformed such that the device named `Key` from the
%% `Device-Stack` key in the message takes the place of the original `Device`
%% key. This transformation allows dev_stack to correctly track the HashPath
%% of the message as it delegates execution to devices contained within it.
transform_device(Msg1, Key, Opts) ->
	case dev_message:get(<<"Device-Stack">>, Msg1, Opts) of
		{ok, StackMsg} ->
			DevMsg = hb_pam:get(Key, StackMsg, Opts),
			dev_message:set(
				Msg1,
				#{ <<"Device">> => DevMsg },
				Opts
			);
		_ -> not_found
	end.

%% @doc The main device stack execution engine. See the `moduledoc` for more
%% information.
resolve_stack(Message1, Key, Message2, Opts) ->
	resolve_stack(Message1, Key, Message2, 1, Opts).
resolve_stack(Message1, Key, Message2, DevNum, Opts) ->
	?event({stack_transform, DevNum, {key, Key}, {message1, Message1}, {message2, Message2}}),
	case transform_device(Message1, integer_to_binary(DevNum), Opts) of
		{ok, Message3} ->
			?event({stack_execute, DevNum, Message3}),
			case hb_pam:resolve(Message3, Message2, Opts) of
				{ok, Message4} when is_map(Message4) ->
					?event({result, ok, DevNum, Message4}),
					resolve_stack(Message4, Key, Message2, DevNum + 1, Opts);
				{skip, Message4} when is_map(Message4) ->
					?event({result, skip, DevNum, Message4}),
					{ok, Message4};
				{pass, Message4} when is_map(Message4) ->
					case hb_pam:resolve(Message4, pass, Opts) of
						{ok, <<"Allow">>} ->
							?event({result, pass, allowed, DevNum, Message4}),
							resolve_stack(
								hb_pam:set(Message4, pass, 1, Opts),
								Key,
								Message2,
								1,
								Opts
							);
						_ ->
							?event({result, pass, not_allowed, DevNum, Message4}),
							maybe_error(
								Message1,
								Key,
								Message2,
								DevNum + 1,
								Opts,
								{pass_not_allowed, Message4}
							)
					end;
				{error, Info} ->
					?event({result, error, DevNum, Info}),
					maybe_error(Message1, Key, Message2, DevNum + 1, Opts, Info);
				Unexpected ->
					?event({result, unexpected, DevNum, Unexpected}),
					maybe_error(
						Message1,
						Key,
						Message2,
						DevNum + 1,
						Opts,
						{unexpected_pam_result, Unexpected}
					)
			end;
		not_found ->
			?event({execution_complete, DevNum, Message1}),
			{ok, Message1}
	end.

maybe_error(Message1, Key, Message2, DevNum, Info, Opts) ->
    case hb_pam:get(<<"Error-Strategy">>, Message1, Opts) of
        <<"Stop">> ->
			{error, {stack_call_failed, Message1, Key, Message2, DevNum, Info}};
        <<"Throw">> ->
			throw({error_running_dev, Message1, Key, Message2, DevNum, Info});
        <<"Continue">> ->
			?event({continue_stack_execution_after_error, Message1, Key, Info}),
            resolve_stack(
                hb_pam:set(Message1,
					[
						<<"Errors">>,
						hb_pam:get(id, Message1, Opts),
						hb_pam:get(pass, Message1, Opts),
						DevNum,
						hb_util:debug_fmt(Info)
					],
					Opts
				),
                Key,
				Message2,
                DevNum + 1,
                Opts
            );
        <<"Ignore">> ->
			?event({ignoring_stack_error, Message1, Key, Info}),
            resolve_stack(
                Message1,
                Key,
                Message2,
                DevNum + 1,
                Opts
            )
    end.

%%% Tests

generate_append_device(Str) ->
	#{
		test =>
			fun(#{ bin := Bin }) ->
				{ok, << Bin/binary, Str/bitstring >>}
			end
	}.

%% Create a device that modifies a number when the user tries to set it to a
%% new value. This is a 'wonky' set device because it does not actually `set`,
%% but does allow us to trace the order of execution of devices. We choose
%% `set` because it is a common handler that is used by many devices,
%% increasing the likelihood that a subtle error would be exposed by these
%% tests.
generate_wonky_set_device(Modifier) ->
	#{
		set =>
			fun(Msg1, Msg2) ->
				% Find the first key that is not a path.
				Key = hd(maps:keys(Msg2) -- [path, hashpath]),
				% Set it not to the new value, but the current value plus the
				% modifier.
				{ok, hb_pam:set(Msg1, Key, hb_pam:get(Key, Msg2) + Modifier)}
			end
	}.

transform_device_test() ->
	WonkyDev = generate_wonky_set_device(1),
	Msg1 =
		#{
			device => <<"Stack/1.0">>,
			<<"Device-Stack">> =>
				#{
					<<"1">> => WonkyDev,
					<<"2">> => <<"Message">>
				}
		},
	?assertMatch(
		{ok, #{ <<"Device">> := <<"Message">> } },
		transform_device(Msg1, <<"2">>, #{})
	).

simple_stack_execute_test() ->
	Msg = #{
		device => <<"Stack/1.0">>,
		<<"Device-Stack">> =>
			#{
				<<"1">> => generate_append_device("1"),
				<<"2">> => generate_append_device("2")
			}
	},
	?event({stack_executing, test, {explicit, Msg}}),
	?assertEqual(
		{ok, #{ bin => <<"12">> }},
		hb_pam:resolve(Msg, test)
	).

%% Ensure that devices are reordered correctly during execution. We use the
%% 'wonky set' device defined above, as well as the default `message` device,
%% to test this. We start with a message that has an `x` key set to 1. We then
%% execute the stack, and ensure that the `x` key is correctly modified to 6:
%%  	Msg1 => #{ x => 1 } (with stack: Message, WonkyDev)
%% 		Stack.set(x, 5) =>
%% 			Message.set(x, 5) =>
%% 				{ x => 5 }
%% 			WonkyDev.set(x, 5) =>
%% 				{ x => 6 }
%% 		Msg2.x => 6
%% We then check that reversing the order of the devices in the stack yields
%% a different result:
%%  	Msg2 => #{ x => 6 } (with stack: WonkyDev, Message)
%% 		Stack.set(x, 10) =>
%% 			WonkyDev.set(x, 10) =>
%% 				{ x => 11 }
%% 			Message.set(x, 10) =>
%% 				{ x => 10 }
%% 		Msg2.x => 10
stack_reorder_test_ignore() ->
	WonkyDev = generate_wonky_set_device(1),
	Msg1 =
		#{
			<<"Device">> => <<"Stack">>,
			<<"Device-Stack">> =>
				#{
					<<"1">> => <<"Message">>,
					<<"2">> => WonkyDev
				},
			x => 1
		},
	?assertEqual(
		{ok, #{ x => 6 }},
		hb_pam:resolve(Msg1, #{ path => [set], x => 5 })
	).<|MERGE_RESOLUTION|>--- conflicted
+++ resolved
@@ -83,11 +83,7 @@
 -include("include/hb.hrl").
 -hb_debug(print).
 
-<<<<<<< HEAD
-info(Msg) ->
-=======
 info(_) ->
->>>>>>> 3e815eb6
     #{
 		handler => fun router/4
 	}.
