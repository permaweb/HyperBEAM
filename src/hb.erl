%%% @doc Hyperbeam is a decentralized node implementating the Converge Protocol
%%% on top of Arweave.
%%% 
%%% This protocol offers a computation layer for executing arbitrary logic on 
%%% top of the network's data.
%%% 
%%% Arweave is built to offer a robust, permanent storage layer for static data
%%% over time. It can be seen as a globally distributed key-value store that
%%% allows users to lookup IDs to retrieve data at any point in time:
%%% 
%%% 	`Arweave(ID) => Message'
%%% 
%%% Hyperbeam adds another layer of functionality on top of Arweave's protocol:
%%% Allowing users to store and retrieve not only arbitrary bytes, but also to
%%% perform execution of computation upon that data:
%%% 
%%% 	`Hyperbeam(Message1, Message2) => Message3'
%%% 
%%% When Hyperbeam executes a message, it will return a new message containing
%%% the result of that execution, as well as signed attestations of its
%%% correctness. If the computation that is executed is deterministic, recipients
%%% of the new message are able to verify that the computation was performed
%%% correctly. The new message may be stored back to Arweave if desired,
%%% forming a permanent, verifiable, and decentralized log of computation.
%%% 
%%% The mechanisms described above form the basis of a decentralized and
%%% verifiable compute engine without any relevant protocol-enforced
%%% scalability limits. It is an implementation of a global, shared
%%% supercomputer.
%%% 
%%% Hyperbeam can be used for an extremely large variety of applications, from
%%% serving static Arweave data with signed commitments of correctness, to
%%% executing smart contracts that have _built-in_ HTTP APIs. The Hyperbeam
%%% node implementation implements AO, an Actor-Oriented process-based
%%% environment for orchestrating computation over Arweave messages in order to
%%% facilitate the execution of more traditional, consensus-based smart
%%% contracts.
%%% 
%%% The core abstractions of the Hyperbeam node are broadly as follows:
%%% 
%%% 1. The `hb' and `hb_opts' modules manage the node's configuration, 
%%%    environment variables, and debugging tools.
%%% 
%%% 2. The `hb_http' and `hb_http_server' modules manage all HTTP-related
%%%    functionality. `hb_http_server' handles turning received HTTP requests
%%%    into messages and applying those messages with the appropriate devices.
%%%    `hb_http' handles making requests and responding with messages. `cowboy'
%%%    is used to implement the underlying HTTP server.
%%% 
%%% 3. `hb_converge' implements the computation logic of the node: A mechanism
%%%    for resolving messages to other messages, via the application of logic
%%%    implemented in `devices'. `hb_converge' also manages the loading of Erlang
%%%    modules for each device into the node's environment. There are many
%%%    different default devices implemented in the hyperbeam node, using the
%%%    namespace `dev_*'. Some of the critical components are:
%%% 
%%%     - `dev_message': The default handler for all messages that do not 
%%%      specify their own device. The message device is also used to resolve
%%%      keys that are not implemented by the device specified in a message,
%%%      unless otherwise signalled.
%%% 
%%%    - `dev_stack': The device responsible for creating and executing stacks
%%%      of other devices on messages that request it. There are many uses for
%%%      this device, one of which is the resolution of AO processes.
%%% 
%%%    - `dev_p4': The device responsible for managing payments for the services
%%%      provided by the node.
%%% 
%%% 4. `hb_store', `hb_cache' and the store implementations forms a layered
%%%    system for managing the node's access to persistent storage. `hb_cache'
%%%    is used as a resolution mechanism for reading and writing messages, while
%%%    `hb_store' provides an abstraction over the underlying persistent key-value
%%%    byte storage mechanisms. Example `hb_store' mechanisms can be found in
%%%    `hb_store_fs' and `hb_store_remote_node'.
%%% 
%%% 5. `ar_*' modules implement functionality related to the base-layer Arweave
%%%    protocol and are largely unchanged from their counterparts in the Arweave
%%%    node codebase presently maintained by the Digital History Association
%%%    (@dha-team/Arweave).
%%% 
%%% You can find documentation of a similar form to this note in each of the core
%%% modules of the hyperbeam node.
-module(hb).
%%% Configuration and environment:
-export([init/0, now/0, build/0]).
%%% Base start configurations:
-export([start_simple_pay/0, start_simple_pay/1, start_simple_pay/2]).
-export([topup/3, topup/4]).
-export([start_mainnet/0, start_mainnet/1, start_mainnet/2]).
%%% Debugging tools:
-export([event/1, event/2, event/3, event/4, event/5, event/6, no_prod/3]).
-export([read/1, read/2, debug_wait/4, profile/1, benchmark/2, benchmark/3]).
%%% Node wallet and address management:
-export([address/0, wallet/0, wallet/1]).
-include("include/hb.hrl").

%% @doc Initialize system-wide settings for the hyperbeam node.
init() ->
    pg:start(pg),
    ?event({setting_debug_stack_depth, hb_opts:get(debug_stack_depth)}),
    Old = erlang:system_flag(backtrace_depth, hb_opts:get(debug_stack_depth)),
    ?event({old_system_stack_depth, Old}),
    ok.

<<<<<<< HEAD
%% @doc Start a mainnet server without payments.
start_mainnet() ->
    start_mainnet(10000 + rand:uniform(50000)).
start_mainnet(Port) ->
    start_mainnet(Port, address()).
start_mainnet(Port, Addr) ->
    do_start_mainnet(#{ port => Port, operator => Addr }).

do_start_mainnet(Opts) ->
    application:ensure_all_started([
        kernel,
        stdlib,
        inets,
        ssl,
        ranch,
        cowboy,
        gun,
        prometheus,
        prometheus_cowboy,
        os_mon,
        rocksdb
    ]),
    hb_http_server:start_node(
        Opts#{
            store => {hb_store_fs, #{ prefix => "main-cache" }}
        }
    ),
    io:format(
        "Started mainnet node at http://localhost:~p~n"
        "Operator: ~s~n",
        [maps:get(port, Opts), address()]
    ),
    <<"http://localhost:", (integer_to_binary(maps:get(port, Opts)))/binary>>.

%%% @doc Start a server with a `simple-pay@1.0` pre-processor.
=======
%%% @doc Start a server with a `simple-pay@1.0' pre-processor.
>>>>>>> 0842f092
start_simple_pay() ->
    start_simple_pay(address()).
start_simple_pay(Addr) ->
    rand:seed(default),
    start_simple_pay(Addr, 10000 + rand:uniform(50000)).
start_simple_pay(Addr, Port) ->
    do_start_simple_pay(#{ port => Port, operator => Addr }).

do_start_simple_pay(Opts) ->
    application:ensure_all_started([
        kernel,
        stdlib,
        inets,
        ssl,
        ranch,
        cowboy,
        gun,
        prometheus,
        prometheus_cowboy,
        os_mon,
        rocksdb
    ]),
    Port = maps:get(port, Opts),
    Processor =
        #{
            <<"device">> => <<"p4@1.0">>,
            <<"ledger_device">> => <<"simple-pay@1.0">>,
            <<"pricing_device">> => <<"simple-pay@1.0">>
        },
    hb_http_server:start_node(
        Opts#{
            preprocessor => Processor,
            postprocessor => Processor
        }
    ),
    io:format(
        "Started simple-pay node at http://localhost:~p~n"
        "Operator: ~s~n",
        [Port, address()]
    ),
    <<"http://localhost:", (integer_to_binary(Port))/binary>>.

%% @doc Helper for topping up a user's balance on a simple-pay node.
topup(Node, Amount, Recipient) ->
    topup(Node, Amount, Recipient, wallet()).
topup(Node, Amount, Recipient, Wallet) ->
    Message = hb_message:attest(
        #{
            <<"path">> => <<"/~simple-pay@1.0/topup">>,
            <<"amount">> => Amount,
            <<"recipient">> => Recipient
        },
        Wallet
    ),
    hb_http:get(Node, Message, #{}).

wallet() ->
    wallet(hb_opts:get(key_location)).
wallet(Location) ->
    case file:read_file_info(Location) of
        {ok, _} ->
            ar_wallet:load_keyfile(Location);
        {error, _} -> 
            Res = ar_wallet:new_keyfile(?DEFAULT_KEY_TYPE, Location),
            ?event({created_new_keyfile, Location, address(Res)}),
            Res
    end.

%% @doc Get the address of a wallet. Defaults to the address of the wallet
%% specified by the `key_location' configuration key. It can also take a
%% wallet tuple as an argument.
address() -> address(wallet()).
address(Wallet) when is_tuple(Wallet) ->
    hb_util:encode(ar_wallet:to_address(Wallet));
address(Location) -> address(wallet(Location)).

%% @doc Debugging event logging function. For now, it just prints to standard
%% error.
event(X) -> event(global, X).
event(Topic, X) -> event(Topic, X, "").
event(Topic, X, Mod) -> event(Topic, X, Mod, undefined).
event(Topic, X, Mod, Func) -> event(Topic, X, Mod, Func, undefined).
event(Topic, X, Mod, Func, Line) -> event(Topic, X, Mod, Func, Line, #{}).
event(Topic, X, Mod, undefined, Line, Opts) -> event(Topic, X, Mod, "", Line, Opts);
event(Topic, X, Mod, Func, undefined, Opts) -> event(Topic, X, Mod, Func, "", Opts);
event(Topic, X, ModAtom, Func, Line, Opts) when is_atom(ModAtom) ->
    % Check if the module has the `hb_debug' attribute set to `print'.
    case lists:member({hb_debug, [print]}, ModAtom:module_info(attributes)) of
        true -> hb_util:debug_print(X, atom_to_list(ModAtom), Func, Line);
        false -> 
            % Check if the module has the `hb_debug' attribute set to `no_print'.
            case lists:keyfind(hb_debug, 1, ModAtom:module_info(attributes)) of
                {hb_debug, [no_print]} -> X;
                _ -> event(Topic, X, atom_to_list(ModAtom), Func, Line, Opts)
            end
    end;
event(Topic, X, ModStr, Func, Line, Opts) ->
    % Check if the debug_print option has the topic in it if set.
    case hb_opts:get(debug_print, false, Opts) of
        ModList when is_list(ModList) ->
            case lists:member(ModStr, ModList)
                orelse lists:member(atom_to_list(Topic), ModList)
            of
                true -> hb_util:debug_print(X, ModStr, Func, Line);
                false -> X
            end;
        true -> hb_util:debug_print(X, ModStr, Func, Line);
        false -> X
    end.

%% @doc Debugging function to read a message from the cache.
%% Specify either a scope atom (local or remote) or a store tuple
%% as the second argument.
read(ID) -> read(ID, local).
read(ID, ScopeAtom) when is_atom(ScopeAtom) ->
    read(ID, hb_store:scope(hb_opts:get(store), ScopeAtom));
read(ID, Store) ->
    hb_cache:read(Store, hb_util:id(ID)).

%% @doc Utility function to throw an error if the current mode is prod and
%% non-prod ready code is being executed. You can find these in the codebase
%% by looking for ?NO_PROD calls.
no_prod(X, Mod, Line) ->
    case hb_opts:get(mode) of
        prod ->
            io:format(standard_error,
                "=== DANGER: NON-PROD READY CODE INVOKED IN PROD ===~n", []),
            io:format(standard_error, "~w:~w:       ~p~n", [Mod, Line, X]),
            case hb_opts:get(exit_on_no_prod) of
                true -> init:stop();
                false -> throw(X)
            end;
        _ -> X
    end.

%% @doc Utility function to get the current time in milliseconds.
now() ->
    erlang:system_time(millisecond).

%% @doc Utility function to hot-recompile and load the hyperbeam environment.
build() ->
    r3:do(compile, [{dir, "src"}]).

%% @doc Utility function to start a profiling session and run a function,
%% then analyze the results. Obviously -- do not use in production.
profile(Fun) ->
    eprof:start_profiling([self()]),
    try
        Fun()
    after
        eprof:stop_profiling()
    end,
    eprof:analyze(total).

%% @doc Utility function to wait for a given amount of time, printing a debug
%% message to the console first.
debug_wait(T, Mod, Func, Line) ->
    ?event(wait, {debug_wait, {T, Mod, Func, Line}}),
    receive after T -> ok end.

%% @doc Run a function as many times as possible in a given amount of time.
benchmark(Fun, TLen) ->
    T0 = erlang:system_time(millisecond),
    until(
        fun() -> erlang:system_time(millisecond) - T0 > (TLen * 1000) end,
        Fun,
        0
    ).

%% @doc Run multiple instances of a function in parallel for a given amount of time.
benchmark(Fun, TLen, Procs) ->
    Parent = self(),
    receive X -> ?event(benchmark, {start_benchmark_worker, X}) end,
    StartWorker =
        fun(_) ->
            Ref = make_ref(),
            ?event(benchmark, {start_benchmark_worker, Ref}),
            spawn_link(fun() ->
                Count = benchmark(Fun, TLen),
                Parent ! {work_complete, Ref, Count}
            end),
            Ref
        end,
    CollectRes =
        fun(R) ->
            receive
                {work_complete, R, Count} ->
                    ?event(benchmark, {work_complete, R, Count}),
                    Count
            end
        end,
    Refs = lists:map(StartWorker, lists:seq(1, Procs)),
    lists:sum(lists:map(CollectRes, Refs)).

until(Condition, Fun, Count) ->
    case Condition() of
        false ->
            case apply(Fun, hb_converge:truncate_args(Fun, [Count])) of
                {count, AddToCount} ->
                    until(Condition, Fun, Count + AddToCount);
                _ ->
                    until(Condition, Fun, Count + 1)
            end;
        true -> Count
    end.<|MERGE_RESOLUTION|>--- conflicted
+++ resolved
@@ -102,7 +102,6 @@
     ?event({old_system_stack_depth, Old}),
     ok.
 
-<<<<<<< HEAD
 %% @doc Start a mainnet server without payments.
 start_mainnet() ->
     start_mainnet(10000 + rand:uniform(50000)).
@@ -138,9 +137,6 @@
     <<"http://localhost:", (integer_to_binary(maps:get(port, Opts)))/binary>>.
 
 %%% @doc Start a server with a `simple-pay@1.0` pre-processor.
-=======
-%%% @doc Start a server with a `simple-pay@1.0' pre-processor.
->>>>>>> 0842f092
 start_simple_pay() ->
     start_simple_pay(address()).
 start_simple_pay(Addr) ->
