--- conflicted
+++ resolved
@@ -136,32 +136,30 @@
 
 %% @doc Generate and store the actual assignment message.
 do_assign(State, Message, ReplyPID) ->
-<<<<<<< HEAD
     % Ensure that only committed keys from the message are included in the
     % assignment.
     {ok, OnlyAttested} =
         hb_message:with_only_committed(
             Message,
-            maps:get(opts, State)
+            Opts = maps:get(opts, State)
         ),
-    HashChain = next_hashchain(maps:get(hash_chain, State), OnlyAttested),
+    HashChain =
+        next_hashchain(
+            maps:get(hash_chain, State),
+            OnlyAttested,
+            Opts
+        ),
     NextSlot = maps:get(current, State) + 1,
-=======
-	Opts = maps:get(opts, State),
-    HashChain = next_hashchain(hb_maps:get(hash_chain, State, undefined, Opts), Message, Opts),
-    NextSlot = hb_maps:get(current, State, undefined, Opts) + 1,
->>>>>>> 5586be7d
     % Run the signing of the assignment and writes to the disk in a separate
     % process.
     AssignFun =
         fun() ->
             {Timestamp, Height, Hash} = ar_timestamp:get(),
-<<<<<<< HEAD
             Assignment =
                 commit_assignment(
                     #{
                         <<"path">> =>
-                            case hb_path:from_message(request, Message) of
+                            case hb_path:from_message(request, Message, Opts) of
                                 undefined -> <<"compute">>;
                                 Path -> Path
                             end,
@@ -181,28 +179,6 @@
                     State
                 ),
             AssignmentID = hb_message:id(Assignment, all),
-=======
-            Assignment = hb_message:commit(#{
-                <<"path">> =>
-                    case hb_path:from_message(request, Message, Opts) of
-                        undefined -> <<"compute">>;
-                        Path -> Path
-                    end,
-                <<"data-protocol">> => <<"ao">>,
-                <<"variant">> => <<"ao.N.1">>,
-                <<"process">> => hb_util:id(maps:get(id, State)),
-                <<"epoch">> => <<"0">>,
-                <<"slot">> => NextSlot,
-                <<"block-height">> => Height,
-                <<"block-hash">> => hb_util:human_id(Hash),
-                <<"block-timestamp">> => Timestamp,
-                % Note: Local time on the SU, not Arweave
-                <<"timestamp">> => erlang:system_time(millisecond),
-                <<"hash-chain">> => hb_util:id(HashChain),
-                <<"body">> => Message
-            }, Opts#{priv_wallet => maps:get(wallet, State)}),
-            AssignmentID = hb_message:id(Assignment, all, Opts),
->>>>>>> 5586be7d
             ?event(scheduling,
                 {assigned,
                     {proc_id, maps:get(id, State)},
@@ -250,7 +226,6 @@
         hash_chain := HashChain
     }.
 
-<<<<<<< HEAD
 %% @doc Commit to the assignment using all of our appropriate wallets.
 commit_assignment(BaseAssignment, State) ->
     Wallets = maps:get(wallets, State),
@@ -268,10 +243,6 @@
 %% trigger an update.
 maybe_inform_recipient(Mode, ReplyPID, Message, Assignment, State) ->
     case maps:get(mode, State) of
-=======
-maybe_inform_recipient(Mode, ReplyPID, Message, Assignment, Opts) ->
-    case hb_opts:get(scheduling_mode, remote_confirmation, Opts) of
->>>>>>> 5586be7d
         Mode -> ReplyPID ! {scheduled, Message, Assignment};
         _ -> ok
     end.
