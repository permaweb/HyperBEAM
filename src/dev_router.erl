--- conflicted
+++ resolved
@@ -38,24 +38,15 @@
 %% so that it can be called only once.
 register(_M1, M2, Opts) ->
 	Registered = hb_opts:get(registered, false, Opts),
-<<<<<<< HEAD
-	case Registered of
-	true ->
-=======
 	case { dev_meta:validate_request(M2, Opts), Registered } of
 	{Error = {error, _}, _} ->
 		Error;
 	{{ok, _}, true} ->
->>>>>>> c2c54a48
 		{ok, #{
 			<<"status">> => 208,
 			<<"message">> => <<"Node already registered.">>
 		}};
-<<<<<<< HEAD
-	false ->
-=======
 	{{ok, _}, false} ->
->>>>>>> c2c54a48
 		RouterNode = hb_ao:get(<<"peer-location">>, M2, not_found, Opts),
 		Prefix = hb_ao:get(<<"prefix">>, M2, not_found, Opts),
 		Price = hb_ao:get(<<"price">>, M2, not_found, Opts),
