--- conflicted
+++ resolved
@@ -295,11 +295,7 @@
         lists:map(
             fun(N) ->
                 ?event({apply_route, {msg, Msg}, {node, N}}),
-<<<<<<< HEAD
-                case apply_route(Msg, N) of
-=======
                 case apply_route(Msg, N, Opts) of
->>>>>>> 5586be7d
                     {ok, URI} when is_binary(URI) -> N#{ <<"uri">> => URI };
                     {ok, RMsg} -> maps:merge(N, RMsg);
                     {error, _} -> N
@@ -417,10 +413,7 @@
     Node = lists:nth(rand:uniform(length(Nodes)), Nodes),
     [Node | choose(N - 1, <<"Random">>, nop, lists:delete(Node, Nodes), _Opts)];
 choose(N, <<"By-Weight">>, _, Nodes, Opts) ->
-<<<<<<< HEAD
     ?event({nodes, Nodes}),
-=======
->>>>>>> 5586be7d
     NodesWithWeight =
         [
             { Node, hb_util:float(hb_ao:get(<<"weight">>, Node, Opts)) }
@@ -1310,7 +1303,6 @@
     {ok, Recvd} = GetRes,
     ?assertMatch(<<"new">>, Recvd).
 
-<<<<<<< HEAD
 relay_nearest_test() ->
     Peer1 = <<"https://tee-2.forward.computer">>,
     Peer2 = <<"https://tee-3.forward.computer">>,
@@ -1355,8 +1347,6 @@
         ),
     ?assert(HasValidSigner).
 
-=======
->>>>>>> 5586be7d
 %%% Statistical test utilities
 
 generate_nodes(N) ->
