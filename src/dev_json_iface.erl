%%% @doc A device that provides a way for WASM execution to interact with
%%% the HyperBEAM (and AO) systems, using JSON as a shared data representation.
%%% 
%%% The interface is easy to use. It works as follows:
%%% 
%%% 1. The device is given a message that contains a process definition, WASM
%%%    environment, and a message that contains the data to be processed,
%%%    including the image to be used in part of `execute{pass=1}'.
%%% 2. The device is called with `execute{pass=2}', which reads the result of
%%%    the process execution from the WASM environment and adds it to the
%%%    message.
%%%
%%% The device has the following requirements and interface:
%%% <pre>
%%%     M1/Computed when /Pass == 1 ->
%%%         Assumes:
%%%             M1/priv/wasm/instance
%%%             M1/Process
%%%             M2/Message
%%%             M2/Assignment/Block-Height
%%%         Generates:
%%%             /wasm/handler
%%%             /wasm/params
%%%         Side-effects:
%%%             Writes the process and message as JSON representations into the
%%%             WASM environment.
%%% 
%%%     M1/Computed when M2/Pass == 2 ->
%%%         Assumes:
%%%             M1/priv/wasm/instance
%%%             M2/Results
%%%             M2/Process
%%%         Generates:
%%%             /Results/Outbox
%%%             /Results/Data</pre>
-module(dev_json_iface).
-export([init/3, compute/3]).
%%% Public interface helpers:
-export([message_to_json_struct/2, json_to_message/2]).
%%% Test helper exports:
-export([generate_stack/1, generate_stack/2, generate_aos_msg/2]).
-include_lib("eunit/include/eunit.hrl").
-include("include/hb.hrl").

%% @doc Initialize the device.
init(M1, _M2, Opts) ->
    {ok, hb_ao:set(M1, #{<<"function">> => <<"handle">>}, Opts)}.

%% @doc On first pass prepare the call, on second pass get the results.
compute(M1, M2, Opts) ->
    case hb_ao:get(<<"pass">>, M1, Opts) of
        1 -> prep_call(M1, M2, Opts);
        2 -> results(M1, M2, Opts);
        _ -> {ok, M1}
    end.

%% @doc Prepare the WASM environment for execution by writing the process string and
%% the message as JSON representations into the WASM environment.
prep_call(RawM1, RawM2, Opts) ->
    M1 = hb_cache:ensure_all_loaded(RawM1, Opts),
    M2 = hb_cache:ensure_all_loaded(RawM2, Opts),
    ?event({prep_call, M1, M2, Opts}),
    Process = hb_ao:get(<<"process">>, M1, Opts#{ hashpath => ignore }),
    Message = hb_ao:get(<<"body">>, M2, Opts#{ hashpath => ignore }),
    Image = hb_ao:get(<<"process/image">>, M1, Opts),
    BlockHeight = hb_ao:get(<<"block-height">>, M2, Opts),
    Props = message_to_json_struct(denormalize_message(Message, Opts), Opts),
    MsgProps =
        Props#{
            <<"Module">> => Image,
            <<"Block-Height">> => BlockHeight
        },
    MsgJson = hb_json:encode(MsgProps),
    ProcessProps =
        #{
            <<"Process">> => message_to_json_struct(Process, Opts)
        },
    ProcessJson = hb_json:encode(ProcessProps),
    env_write(ProcessJson, MsgJson, M1, M2, Opts).

%% @doc Normalize a message for AOS-compatibility.
denormalize_message(Message, Opts) ->
    NormOwnerMsg =
        case hb_message:signers(Message, Opts) of
            [] -> Message;
            [PrimarySigner|_] ->
                {ok, _, Commitment} = hb_message:commitment(PrimarySigner, Message, Opts),
                Message#{
                    <<"owner">> => hb_util:human_id(PrimarySigner),
                    <<"signature">> =>
                        hb_ao:get(<<"signature">>, Commitment, <<>>, Opts)
                }
        end,
    NormOwnerMsg#{
        <<"id">> => hb_message:id(Message, all, Opts)
    }.

message_to_json_struct(RawMsg, Opts) ->
    message_to_json_struct(RawMsg, [owner_as_address], Opts).
message_to_json_struct(RawMsg, Features, Opts) ->
    TABM = 
        hb_message:convert(
            hb_private:reset(RawMsg),
            tabm,
            Opts
        ),
    MsgWithoutCommitments = hb_maps:without([<<"commitments">>], TABM, Opts),
    ID = hb_message:id(RawMsg, all),
    ?event({encoding, {id, ID}, {msg, RawMsg}}),
    Last = hb_ao:get(<<"anchor">>, {as, <<"message@1.0">>, MsgWithoutCommitments}, <<>>, Opts),
	Owner =
        case hb_message:signers(RawMsg, Opts) of
            [] -> <<>>;
            [Signer|_] ->
                case lists:member(owner_as_address, Features) of
                    true -> hb_util:native_id(Signer);
                    false ->
                        Commitment =
                            hb_ao:get(
                                <<"commitments/", Signer/binary>>,
                                {as, <<"message@1.0">>, RawMsg},
                                #{}
                            ),
                        case hb_ao:get(<<"owner">>, Commitment, Opts) of
                            not_found ->
                                % The signature is likely a HTTPsig, so we need 
                                % to extract the owner from the signature.
                                case dev_codec_httpsig:public_keys(Commitment, Opts) of
                                    [] -> <<>>;
                                    [PubKey|_] -> PubKey
                                end;
                            ANS104Owner -> ANS104Owner
                        end
                end
        end,
    Data = hb_ao:get(<<"data">>, {as, <<"message@1.0">>, MsgWithoutCommitments}, <<>>, Opts),
    Target = hb_ao:get(<<"target">>, {as, <<"message@1.0">>, MsgWithoutCommitments}, <<>>, Opts),
    % Set "From" if From-Process is Tag or set with "Owner" address
    From =
        hb_ao:get(
            <<"from-process">>,
            {as, <<"message@1.0">>, MsgWithoutCommitments},
            hb_util:encode(Owner),
            Opts
        ),
    Sig = hb_ao:get(<<"signature">>, {as, <<"message@1.0">>, MsgWithoutCommitments}, <<>>, Opts),
    #{
        <<"Id">> => safe_to_id(ID),
        % NOTE: In Arweave TXs, these are called "last_tx"
        <<"Anchor">> => Last,
        % NOTE: When sent to ao "Owner" is the wallet address
        <<"Owner">> => hb_util:encode(Owner),
        <<"From">> => case ?IS_ID(From) of true -> safe_to_id(From); false -> From end,
        <<"Tags">> => prepare_tags(TABM, Opts),
        <<"Target">> => safe_to_id(Target),
        <<"Data">> => Data,
        <<"Signature">> =>
            case byte_size(Sig) of
                0 -> <<>>;
                512 -> hb_util:encode(Sig);
                _ -> Sig
            end
    }.

%% @doc Prepare the tags of a message as a key-value list, for use in the 
%% construction of the JSON-Struct message.
prepare_tags(Msg, Opts) ->
    % Prepare an ANS-104 message for JSON-Struct construction.
    case hb_message:commitment(#{ <<"commitment-device">> => <<"ans104@1.0">> }, Msg, Opts) of
        {ok, _, Commitment} ->
            case hb_maps:find(<<"original-tags">>, Commitment, Opts) of
                {ok, OriginalTags} ->
                    Res = hb_util:message_to_ordered_list(OriginalTags),
                    ?event({using_original_tags, Res}),
                    Res;
                error -> 
                    prepare_header_case_tags(Msg, Opts)
            end;
        _ ->
            prepare_header_case_tags(Msg, Opts)
    end.

%% @doc Convert a message without an `original-tags' field into a list of
%% key-value pairs, with the keys in HTTP header-case.
prepare_header_case_tags(TABM, Opts) ->
    % Prepare a non-ANS-104 message for JSON-Struct construction. 
    lists:map(
        fun({Name, Value}) ->
            #{
                <<"name">> => header_case_string(maybe_list_to_binary(Name)),
                <<"value">> => maybe_list_to_binary(Value)
            }
        end,
        hb_maps:to_list(
            hb_maps:without(
                [
                    <<"id">>, <<"anchor">>, <<"owner">>, <<"data">>,
                    <<"target">>, <<"signature">>, <<"commitments">>
                ],
                TABM,
                Opts
            ),
			Opts
        )
    ).

%% @doc Translates a compute result -- either from a WASM execution using the 
%% JSON-Iface, or from a `Legacy' CU -- and transforms it into a result message.
json_to_message(JSON, Opts) when is_binary(JSON) ->
    json_to_message(hb_json:decode(JSON), Opts);
json_to_message(Resp, Opts) when is_map(Resp) ->
    {ok, Data, Messages, Patches} = normalize_results(Resp, Opts),
    Output = 
        #{
            <<"outbox">> =>
                hb_maps:from_list(
                    [
                        {MessageNum, preprocess_results(Msg, Opts)}
                    ||
                        {MessageNum, Msg} <-
                            lists:zip(
                                lists:seq(1, length(Messages)),
                                Messages
                            )
                    ]
                ),
            <<"patches">> => lists:map(fun(Patch) -> tags_to_map(Patch, Opts) end, Patches),
            <<"data">> => Data
        },
    {ok, Output};
json_to_message(#{ <<"ok">> := false, <<"error">> := Error }, _Opts) ->
    {error, Error};
json_to_message(Other, _Opts) ->
    {error,
        #{
            <<"error">> => <<"Invalid JSON message input.">>,
            <<"received">> => Other
        }
    }.

safe_to_id(<<>>) -> <<>>;
safe_to_id(ID) -> hb_util:human_id(ID).

maybe_list_to_binary(List) when is_list(List) ->
    list_to_binary(List);
maybe_list_to_binary(Bin) ->
    Bin.

header_case_string(Key) ->
    NormKey = hb_ao:normalize_key(Key),
    Words = string:lexemes(NormKey, "-"),
    TitleCaseWords =
        lists:map(
            fun binary_to_list/1,
            lists:map(
                fun string:titlecase/1,
                Words
            )
        ),
    TitleCaseKey = list_to_binary(string:join(TitleCaseWords, "-")),
    TitleCaseKey.

%% @doc Read the computed results out of the WASM environment, assuming that
%% the environment has been set up by `prep_call/3' and that the WASM executor
%% has been called with `computed{pass=1}'.
results(M1, M2, Opts) ->
    Prefix = dev_stack:prefix(M1, M2, Opts),
    Type = hb_ao:get(<<"results/", Prefix/binary, "/type">>, M1, Opts),
    Proc = hb_ao:get(<<"process">>, M1, Opts),
    case hb_ao:normalize_key(Type) of
        <<"error">> ->
            {error,
                hb_ao:set(
                    M1,
                    #{
                        <<"outbox">> => undefined,
                        <<"results">> => 
                            #{
                                <<"body">> => <<"WASM execution error.">>
                            }
                    },
                    Opts
                )
            };
        <<"ok">> ->
            {ok, Str} = env_read(M1, M2, Opts),
            try hb_json:decode(Str) of
                #{<<"ok">> := true, <<"response">> := Resp} ->
                    {ok, ProcessedResults} = json_to_message(Resp, Opts),
                    PostProcessed = postprocess_outbox(ProcessedResults, Proc, Opts),
                    Out = hb_ao:set(
                        M1,
                        <<"results">>,
                        PostProcessed,
                        Opts
                    ),
                    ?event(debug_iface, {results, {processed, ProcessedResults}, {out, Out}}),
                    {ok, Out}
            catch
                _:_ ->
                    ?event(error, {json_error, Str}),
                    {error,
                        hb_ao:set(
                            M1,
                            #{
                                <<"results/outbox">> => undefined,
                                <<"results/body">> =>
                                    <<"JSON error parsing result output.">>
                            },
                            Opts
                        )
                    }
            end
    end.

%% @doc Read the results out of the execution environment.
env_read(M1, M2, Opts) ->
    Prefix = dev_stack:prefix(M1, M2, Opts),
    Output = hb_ao:get(<<"results/", Prefix/binary, "/output">>, M1, Opts),
    case hb_private:get(<<Prefix/binary, "/read">>, M1, Opts) of
        not_found ->
            {ok, Output};
        ReadFn ->
            {ok, Read} = ReadFn(Output),
            {ok, Read}
    end.

%% @doc Write the message and process into the execution environment.
env_write(ProcessStr, MsgStr, Base, Req, Opts) ->
    Prefix = dev_stack:prefix(Base, Req, Opts),
    Params = 
        case hb_private:get(<<Prefix/binary, "/write">>, Base, Opts) of
            not_found ->
                [MsgStr, ProcessStr];
            WriteFn ->
                {ok, MsgJsonPtr} = WriteFn(MsgStr),
                {ok, ProcessJsonPtr} = WriteFn(ProcessStr),
                [MsgJsonPtr, ProcessJsonPtr]
        end,
    {ok,
        hb_ao:set(
            Base,
            #{
                <<"function">> => <<"handle">>,
                <<"parameters">> => Params
            },
            Opts
        )
    }.

%% @doc Normalize the results of an evaluation.
<<<<<<< HEAD
normalize_results(#{ <<"Error">> := Error }) ->
    {ok, Error, [], []};
normalize_results(Msg) ->
    try
        Output = maps:get(<<"Output">>, Msg, #{}),
        Data = maps:get(<<"data">>, Output, <<>>),
        {ok,
            Data,
            maps:get(<<"Messages">>, Msg, []),
            maps:get(<<"patches">>, Msg, [])
        }
    catch
        _:_ ->
            {ok, <<>>, [], []}
    end.
=======
normalize_results(
    Msg = #{ <<"Output">> := #{<<"data">> := Data} }, Opts) ->
    {ok,
        Data,
        hb_maps:get(<<"Messages">>, Msg, [], Opts),
        hb_maps:get(<<"patches">>, Msg, [], Opts)
    };
normalize_results(#{ <<"Error">> := Error }, _Opts) ->
    {ok, Error, [], []};
normalize_results(Other, _Opts) ->
    throw({invalid_results, Other}).
>>>>>>> 5586be7d

%% @doc After the process returns messages from an evaluation, the
%% signing node needs to add some tags to each message and spawn such that
%% the target process knows these messages are created by a process.
preprocess_results(Msg, Opts) ->
    Tags = tags_to_map(Msg, Opts),
    FilteredMsg =
        hb_maps:without(
            [<<"from-process">>, <<"from-image">>, <<"anchor">>, <<"tags">>],
            Msg,
            Opts
        ),
    hb_maps:merge(
        hb_maps:from_list(
            lists:map(
                fun({Key, Value}) ->
                    {hb_ao:normalize_key(Key), Value}
                end,
                hb_maps:to_list(FilteredMsg, Opts)
            )
        ),
        Tags,
        Opts
    ).

%% @doc Convert a message with tags into a map of their key-value pairs.
tags_to_map(Msg, Opts) ->
    NormMsg = hb_ao:normalize_keys(Msg, Opts),
    RawTags = hb_maps:get(<<"tags">>, NormMsg, [], Opts),
    TagList =
        [
            {hb_maps:get(<<"name">>, Tag, Opts), hb_maps:get(<<"value">>, Tag, Opts)}
        ||
            Tag <- RawTags
        ],
    hb_maps:from_list(TagList).

%% @doc Post-process messages in the outbox to add the correct `from-process'
%% and `from-image' tags.
postprocess_outbox(Msg, Proc, Opts) ->
    AdjustedOutbox =
        hb_maps:map(
            fun(_Key, XMsg) ->
                XMsg#{
                    <<"from-process">> => hb_ao:get(id, Proc, Opts),
                    <<"from-image">> => hb_ao:get(<<"image">>, Proc, Opts)
                }
            end,
            hb_ao:get(<<"outbox">>, Msg, #{}, Opts),
            Opts
        ),
    hb_ao:set(Msg, <<"outbox">>, AdjustedOutbox, Opts).

%%% Tests

test_init() ->
    application:ensure_all_started(hb).

generate_stack(File) ->
    generate_stack(File, <<"WASM">>).
generate_stack(File, _Mode) ->
    test_init(),
    Wallet = hb:wallet(),
    Msg0 = dev_wasm:cache_wasm_image(File),
    Image = hb_ao:get(<<"image">>, Msg0, #{}),
    Msg1 = Msg0#{
        <<"device">> => <<"Stack@1.0">>,
        <<"device-stack">> =>
            [
                <<"WASI@1.0">>,
                <<"JSON-Iface@1.0">>,
                <<"WASM-64@1.0">>,
                <<"Multipass@1.0">>
            ],
        <<"input-prefix">> => <<"process">>,
        <<"output-prefix">> => <<"wasm">>,
        <<"passes">> => 2,
        <<"stack-keys">> => [<<"init">>, <<"compute">>],
        <<"process">> => 
            hb_message:commit(#{
                <<"type">> => <<"Process">>,
                <<"image">> => Image,
                <<"scheduler">> => hb:address(),
                <<"authority">> => hb:address()
            }, Wallet)
    },
    {ok, Msg2} = hb_ao:resolve(Msg1, <<"init">>, #{}),
    Msg2.

generate_aos_msg(ProcID, Code) ->
    Wallet = hb:wallet(),
    hb_message:commit(#{
        <<"path">> => <<"compute">>,
        <<"body">> => 
            hb_message:commit(#{
                <<"Action">> => <<"Eval">>,
                <<"Data">> => Code,
                <<"Target">> => ProcID
            }, Wallet),
        <<"block-height">> => 1
    }, Wallet).

basic_aos_call_test_() ->
    {timeout, 20, fun() ->
		Msg = generate_stack("test/aos-2-pure-xs.wasm"),
		Proc = hb_ao:get(<<"process">>, Msg, #{ hashpath => ignore }),
		ProcID = hb_message:id(Proc, all),
		{ok, Msg3} =
			hb_ao:resolve(
				Msg,
				generate_aos_msg(ProcID, <<"return 1+1">>),
				#{}
			),
		?event({res, Msg3}),
		Data = hb_ao:get(<<"results/data">>, Msg3, #{}),
		?assertEqual(<<"2">>, Data)
	end}.

aos_stack_benchmark_test_() ->
    {timeout, 20, fun() ->
        BenchTime = 5,
        RawWASMMsg = generate_stack("test/aos-2-pure-xs.wasm"),
        Proc = hb_ao:get(<<"process">>, RawWASMMsg, #{ hashpath => ignore }),
        ProcID = hb_ao:get(id, Proc, #{}),
        {ok, Initialized} =
        hb_ao:resolve(
            RawWASMMsg,
            generate_aos_msg(ProcID, <<"return 1">>),
            #{}
        ),
        Msg = generate_aos_msg(ProcID, <<"return 1+1">>),
        Iterations =
            hb:benchmark(
                fun() -> hb_ao:resolve(Initialized, Msg, #{}) end,
                BenchTime
            ),
        hb_util:eunit_print(
            "Evaluated ~p AOS messages (minimal stack) in ~p sec (~.2f msg/s)",
            [Iterations, BenchTime, Iterations / BenchTime]
        ),
        ?assert(Iterations >= 10),
        ok
    end}.<|MERGE_RESOLUTION|>--- conflicted
+++ resolved
@@ -115,22 +115,16 @@
                 case lists:member(owner_as_address, Features) of
                     true -> hb_util:native_id(Signer);
                     false ->
-                        Commitment =
-                            hb_ao:get(
-                                <<"commitments/", Signer/binary>>,
-                                {as, <<"message@1.0">>, RawMsg},
-                                #{}
-                            ),
-                        case hb_ao:get(<<"owner">>, Commitment, Opts) of
-                            not_found ->
-                                % The signature is likely a HTTPsig, so we need 
-                                % to extract the owner from the signature.
-                                case dev_codec_httpsig:public_keys(Commitment, Opts) of
-                                    [] -> <<>>;
-                                    [PubKey|_] -> PubKey
-                                end;
-                            ANS104Owner -> ANS104Owner
-                        end
+                        {ok, Commitment} =
+                            hb_message:commitment(Signer, RawMsg, Opts),
+                        hb_ao:get_first(
+                            [
+                                {Commitment, <<"key">>},
+                                {Commitment, <<"owner">>}
+                            ],
+                            no_signing_public_key_found_in_commitment,
+                            Opts
+                        )
                 end
         end,
     Data = hb_ao:get(<<"data">>, {as, <<"message@1.0">>, MsgWithoutCommitments}, <<>>, Opts),
@@ -209,7 +203,7 @@
 json_to_message(JSON, Opts) when is_binary(JSON) ->
     json_to_message(hb_json:decode(JSON), Opts);
 json_to_message(Resp, Opts) when is_map(Resp) ->
-    {ok, Data, Messages, Patches} = normalize_results(Resp, Opts),
+    {ok, Data, Messages, Patches} = normalize_results(Resp),
     Output = 
         #{
             <<"outbox">> =>
@@ -349,7 +343,6 @@
     }.
 
 %% @doc Normalize the results of an evaluation.
-<<<<<<< HEAD
 normalize_results(#{ <<"Error">> := Error }) ->
     {ok, Error, [], []};
 normalize_results(Msg) ->
@@ -365,19 +358,6 @@
         _:_ ->
             {ok, <<>>, [], []}
     end.
-=======
-normalize_results(
-    Msg = #{ <<"Output">> := #{<<"data">> := Data} }, Opts) ->
-    {ok,
-        Data,
-        hb_maps:get(<<"Messages">>, Msg, [], Opts),
-        hb_maps:get(<<"patches">>, Msg, [], Opts)
-    };
-normalize_results(#{ <<"Error">> := Error }, _Opts) ->
-    {ok, Error, [], []};
-normalize_results(Other, _Opts) ->
-    throw({invalid_results, Other}).
->>>>>>> 5586be7d
 
 %% @doc After the process returns messages from an evaluation, the
 %% signing node needs to add some tags to each message and spawn such that
