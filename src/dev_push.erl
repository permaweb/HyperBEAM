%%% @doc `push@1.0' takes a message or slot number, evaluates it, and recursively
%%% pushes the resulting messages to other processes. The `push'ing mechanism
%%% continues until the there are no remaining messages to push.
-module(dev_push).
%%% Public API
-export([push/3]).
-include("include/hb.hrl").
-include_lib("eunit/include/eunit.hrl").

%% @doc Push either a message or an assigned slot number. If a `Process' is
%% provided in the `body' of the request, it will be scheduled (initializing
%% it if it does not exist). Otherwise, the message specified by the given
%% `slot' key will be pushed.
%% 
%% Optional parameters:
%% `/result-depth': The depth to which the full contents of the result
<<<<<<< HEAD
%%        will be included in the response. Default: 1, returning
%%        the full result of the first message, but only the 'tree'
%%        of downstream messages.
%%
%% `/push-mode': Whether or not the push should be done asynchronously.
%%        Default: `sync', pushing synchronously.
=======
%%                    will be included in the response. Default: 1, returning 
%%                    the full result of the first message, but only the 'tree'
%%                    of downstream messages.
%%  `/push-mode':    Whether or not the push should be done asynchronously.
%%                    Default: `sync', pushing synchronously.
>>>>>>> b2743e4a
push(Base, Req, Opts) ->
    Process = dev_process:as_process(Base, Opts),
    ?event(push, {push_base, {base, Process}, {req, Req}}, Opts),
    case hb_ao:get(<<"slot">>, {as, <<"message@1.0">>, Req}, no_slot, Opts) of
        no_slot ->
            case schedule_initial_message(Process, Req, Opts) of
                {ok, Assignment} ->
                    case find_type(hb_ao:get(<<"body">>, Assignment, Opts), Opts) of
                        <<"Message">> ->
                            ?event(push,
                                {pushing_message,
                                    {base, Process},
                                    {assignment, Assignment}
                                },
                                Opts
                            ),
                            push_with_mode(Process, Assignment, Opts);
                        <<"Process">> ->
                            ?event(push,
                                {initializing_process,
                                    {base, Process},
                                    {assignment, Assignment}},
                                Opts
                            ),
                            {ok, Assignment}
                    end;
                {error, Res} -> {error, Res}
            end;
        _ -> push_with_mode(Process, Req, Opts)
    end.

push_with_mode(Process, Req, Opts) ->
    Mode = is_async(Process, Req, Opts),
    case Mode of
        <<"sync">> ->
            do_push(Process, Req, Opts);
        <<"async">> ->
            spawn(fun() -> do_push(Process, Req, Opts) end)
    end.

%% @doc Determine if the push is asynchronous.
is_async(Process, Req, Opts) ->
    hb_ao:get_first(
        [
            {Req, <<"push-mode">>},
            {Process, <<"push-mode">>},
            {Process, <<"process/push-mode">>}
        ],
        <<"sync">>,
        Opts
    ).

%% @doc Push a message or slot number, including its downstream results.
do_push(Process, Assignment, Opts) ->
    Slot = hb_ao:get(<<"slot">>, Assignment, Opts),
    ID = dev_process:process_id(Process, #{}, Opts),
    ?event(push, {push_computing_outbox, {process_id, ID}, {slot, Slot}}),
    {Status, Result} = hb_ao:resolve(
        {as, <<"process@1.0">>, Process},
        #{ <<"path">> => <<"compute/results">>, <<"slot">> => Slot },
        Opts#{ hashpath => ignore }
    ),
    % Determine if we should include the full compute result in our response.
    IncludeDepth = hb_ao:get(<<"result-depth">>, Assignment, 1, Opts),
    AdditionalRes =
        case IncludeDepth of
            X when X > 0 -> Result;
            _ -> #{}
        end,
    ?event(push_depth, {depth, IncludeDepth, {assignment, Assignment}}),
    ?event(push, {push_computed, {process, ID}, {slot, Slot}}),
    case {Status, hb_ao:get(<<"outbox">>, Result, #{}, Opts)} of
        {ok, NoResults} when ?IS_EMPTY_MESSAGE(NoResults) ->
            ?event(push_short, {done, {process, {string, ID}}, {slot, Slot}}),
            {ok, AdditionalRes#{ <<"slot">> => Slot, <<"process">> => ID }};
        {ok, Outbox} ->
            ?event(push, {push_found_outbox, {outbox, Outbox}}),
            Downstream =
                maps:map(
                    fun(Key, MsgToPush = #{ <<"target">> := Target }) ->
                        case hb_cache:read(Target, Opts) of
                            {ok, PushBase} ->
                                push_result_message(
                                    PushBase,
                                    MsgToPush,
                                    #{
                                        <<"process">> => ID,
                                        <<"slot">> => Slot,
                                        <<"outbox-key">> => Key,
                                        <<"result-depth">> => IncludeDepth
                                    },
                                    Opts
                                );
                            not_found ->
                                #{
                                    <<"response">> => <<"error">>,
                                    <<"status">> => 404,
                                    <<"target">> => Target,
                                    <<"reason">> =>
                                        <<"Could not access target process!">>
                                }
                        end;
                       (Key, Msg) ->
                            #{
                                <<"response">> => <<"error">>,
                                <<"status">> => 422,
                                <<"outbox-index">> => Key,
                                <<"reason">> => <<"No target process found.">>,
                                <<"message">> => Msg
                            }
                    end,
                    hb_ao:normalize_keys(Outbox)
                ),
            {ok, maps:merge(Downstream, AdditionalRes#{
                <<"slot">> => Slot,
                <<"process">> => ID
            })};
        {Err, Error} when Err == error; Err == failure ->
            ?event(push, {push_failed_to_find_outbox, {error, Error}}, Opts),
            {error, Error}
    end.

%% @doc Push a downstream message result. The `Origin' map contains information
%% about the origin of the message: The process that originated the message,
%% the slot number from which it was sent, and the outbox key of the message,
%% and the depth to which downstream results should be included in the message.
push_result_message(TargetProcess, MsgToPush, Origin, Opts) ->
    case hb_ao:get(<<"target">>, MsgToPush, undefined, Opts) of
        undefined ->
            ?event(push,
                {skip_no_target, {msg, MsgToPush}, {origin, Origin}},
                Opts
            ),
            #{};
        TargetID ->
            ?event(push,
                {pushing_child,
                    {target, TargetID},
                    {msg, MsgToPush},
                    {origin, Origin}
                },
                Opts
            ),
            case schedule_result(TargetProcess, MsgToPush, Origin, Opts) of
                {ok, Assignment} ->
                    % Analyze the result of the message push.
                    NextSlotOnProc = hb_ao:get(<<"slot">>, Assignment, Opts),
                    PushedMsg = hb_ao:get(<<"body">>, Assignment, Opts),
                    % Get the ID of the message that was pushed. We already have
                    % the 'origin' message, but we need the signed ID.
                    PushedMsgID = hb_message:id(PushedMsg, all, Opts),
                    ?event(push_short,
                        {pushed_message_to,
                            {process, TargetID},
                            {slot, NextSlotOnProc}
                        }
                    ),
                    {ok, TargetBase} = hb_cache:read(TargetID, Opts),
                    TargetAsProcess = dev_process:ensure_process_key(TargetBase, Opts),
                    RecvdID = hb_message:id(TargetBase, all),
                    ?event(push, {recvd_id, {id, RecvdID}, {msg, TargetAsProcess}}),
                    % Push the message downstream. We decrease the result-depth.
                    Resurse =
                        hb_ao:resolve(
                            {as, <<"process@1.0">>, TargetAsProcess},
                            #{
                                <<"path">> => <<"push">>,
                                <<"slot">> => NextSlotOnProc,
                                <<"result-depth">> =>
                                    hb_ao:get(
                                        <<"result-depth">>,
                                        Origin,
                                        1,
                                        Opts
                                    ) - 1
                            },
                            Opts#{ cache_control => <<"always">> }
                        ),
                    case Resurse of
                        {ok, Downstream} ->
                            #{
                                <<"id">> => PushedMsgID,
                                <<"target">> => TargetID,
                                <<"slot">> => NextSlotOnProc,
                                <<"resulted-in">> => Downstream
                            };
                        {error, Error} ->
                            ?event(push, {push_failed, {error, Error}}, Opts),
                            #{
                                <<"response">> => <<"error">>,
                                <<"target">> => TargetID,
                                <<"reason">> => Error
                            }
                    end;
                {error, Error} ->
                    ?event(push, {push_failed, {error, Error}}, Opts),
                    #{
                        <<"response">> => <<"error">>,
                        <<"target">> => TargetID,
                        <<"reason">> => Error
                    }
            end
    end.

%% @doc Augment the message with from-* keys, if it doesn't already have them.
normalize_message(MsgToPush, Opts) ->
    hb_ao:set(
        MsgToPush,
        #{
            <<"target">> => target_process(MsgToPush, Opts)
        },
        Opts#{ hashpath => ignore }
    ).

%% @doc Find the target process ID for a message to push.
target_process(MsgToPush, Opts) ->
    case hb_ao:get(<<"target">>, MsgToPush, Opts) of
        not_found -> undefined;
        RawTarget -> extract(target, RawTarget)
    end.

%% @doc Return either the `target' or the `hint'.
extract(hint, Raw) ->
    {_, Hint} = split_target(Raw),
    Hint;
extract(target, Raw) ->
    {Target, _} = split_target(Raw),
    Target.

%% @doc Split the target into the process ID and the optional query string.
split_target(RawTarget) ->
    case binary:split(RawTarget, [<<"?">>, <<"&">>]) of
        [Target, QStr] -> {Target, QStr};
        _ -> {RawTarget, <<>>}
    end.

%% @doc Add the necessary keys to the message to be scheduled, then schedule it.
%% If the remote scheduler does not support the given codec, it will be
%% downgraded and re-signed.
schedule_result(TargetProcess, MsgToPush, Origin, Opts) ->
    schedule_result(TargetProcess, MsgToPush, <<"httpsig@1.0">>, Origin, Opts).
schedule_result(TargetProcess, MsgToPush, Codec, Origin, Opts) ->
    Target = hb_ao:get(<<"target">>, MsgToPush, Opts),
    ?event(push,
        {push_scheduling_result,
            {target, {string, Target}},
            {target_process, TargetProcess},
            {msg, MsgToPush},
            {codec, Codec},
            {origin, Origin}
        },
        Opts
    ),
    SignedReq =
        #{
            <<"method">> => <<"POST">>,
            <<"path">> => <<"schedule">>,
            <<"body">> =>
                SignedMsg = hb_message:commit(
                    additional_keys(Origin, MsgToPush, Opts),
                    Opts,
                    Codec
                )
        },
    ?event(
        {push_scheduling_result,
            {signed_req, SignedReq},
            {verifies, hb_message:verify(SignedMsg, signers)}
        }
    ),
    {ErlStatus, Res} =
        hb_ao:resolve(
            {as, <<"process@1.0">>, TargetProcess},
            SignedReq,
            Opts#{ cache_control => <<"always">> }
        ),
    ?event(push, {push_sched_result, {status, ErlStatus}, {response, Res}}, Opts),
    case {ErlStatus, hb_ao:get(<<"status">>, Res, 200, Opts)} of
        {ok, 200} ->
            {ok, Res};
        {ok, 307} ->
            Location = hb_ao:get(<<"location">>, Res, Opts),
            ?event(push, {redirect, {location, {explicit, Location}}}),
            NormMsg = normalize_message(MsgToPush, Opts),
            SignedNormMsg = hb_message:commit(NormMsg, Opts),
            remote_schedule_result(Location, SignedNormMsg, Opts);
        {error, 422} ->
            ?event(push, {wrong_format, {422, Res}, {codec, Codec}}, Opts),
            case Codec of
                <<"ans104@1.0">> ->
                    {error, Res};
                <<"httpsig@1.0">> ->
                    ?event(push,
                        {downgrading_to_ans104,
                            {422, Res},
                            {codec, Codec},
                            {origin, Origin}
                        },
                        Opts
                    ),
                    schedule_result(
                        TargetProcess,
                        MsgToPush,
                        <<"ans104@1.0">>,
                        Origin,
                        Opts
                    )
            end;
        {error, _} ->
            {error, Res}
    end.

%% @doc Set the necessary keys in order for the recipient to know where the
%% message came from.
additional_keys(Origin, ToSched, Opts) ->
    ?event(push, {adding_keys, {origin, Origin}, {to, ToSched}}, Opts),
    hb_ao:set(
        ToSched,
        #{
            <<"data-protocol">> => <<"ao">>,
            <<"variant">> => <<"ao.N.1">>,
            <<"type">> => <<"Message">>,
            <<"from-process">> => maps:get(<<"process">>, Origin)
        },
        Opts#{ hashpath => ignore }
    ).

%% @doc Push a message or a process, prior to pushing the resulting slot number.
schedule_initial_message(Base, Req, Opts) ->
    ModReq = Req#{ <<"path">> => <<"schedule">>, <<"method">> => <<"POST">> },
    ?event(push, {initial_push, {base, Base}, {req, ModReq}}, Opts),
    case hb_ao:resolve(Base, ModReq, Opts) of
        {ok, Res} ->
            case hb_ao:get(<<"status">>, Res, 200, Opts) of
                200 -> {ok, Res};
                307 ->
                    Location = hb_ao:get(<<"location">>, Res, Opts),
                    remote_schedule_result(Location, Req, Opts)
            end;
        {error, Res = #{ <<"status">> := 422 }} ->
            ?event(push, {initial_push_wrong_format, {error, Res}}, Opts),
            {error, Res};
        {error, Res} ->
            ?event(push, {initial_push_error, {error, Res}}, Opts),
            {error, Res}
    end.

remote_schedule_result(Location, SignedReq, Opts) ->
    ?event(push, {remote_schedule_result, {location, Location}, {req, SignedReq}}, Opts),
    {Node, RedirectPath} = parse_redirect(Location),
    Path =
        case find_type(SignedReq, Opts) of
            <<"Process">> -> <<"/schedule">>;
            <<"Message">> -> RedirectPath
        end,
    % Store a copy of the message for ourselves.
    {ok, _} = hb_cache:write(SignedReq, Opts),
    ?event(push, {remote_schedule_result, {path, Path}}, Opts),
    case hb_http:post(Node, Path, maps:without([<<"path">>], SignedReq), Opts) of
        {ok, Res} ->
            ?event(push, {remote_schedule_result, {res, Res}}, Opts),
            case hb_ao:get(<<"status">>, Res, 200, Opts) of
                200 -> {ok, Res};
                307 ->
                    NewLocation = hb_ao:get(<<"location">>, Res, Opts),
                    remote_schedule_result(NewLocation, SignedReq, Opts)
            end;
        {error, Res} ->
            {error, Res}
    end.

find_type(Req, Opts) ->
    hb_ao:get_first(
        [
            {Req, <<"type">>},
            {Req, <<"body/type">>}
        ],
        Opts
    ).

parse_redirect(Location) ->
    Parsed = uri_string:parse(Location),
    Node =
        uri_string:recompose(
            (maps:remove(query, Parsed))#{
                path => <<"/schedule">>
            }
        ),
    {Node, maps:get(path, Parsed)}.

%%% Tests

full_push_test_() ->
    {timeout, 30, fun() ->
        dev_process:init(),
        Opts = #{
            priv_wallet => hb:wallet(),
            cache_control => <<"always">>,
            store => [
                #{ <<"store-module">> => hb_store_fs, <<"prefix">> => <<"cache-TEST">> },
                #{ <<"store-module">> => hb_store_gateway,
                    <<"store">> => #{
                        <<"store-module">> => hb_store_fs,
                        <<"prefix">> => <<"cache-TEST">>
                    }
                }
            ]
        },
        Msg1 = dev_process:test_aos_process(Opts),
        hb_cache:write(Msg1, Opts),
        {ok, SchedInit} =
            hb_ao:resolve(Msg1, #{
                <<"method">> => <<"POST">>,
                <<"path">> => <<"schedule">>,
                <<"body">> => Msg1
            },
            Opts
        ),
        ?event({test_setup, {msg1, Msg1}, {sched_init, SchedInit}}),
        Script = ping_pong_script(2),
        ?event({script, Script}),
        {ok, Msg2} = dev_process:schedule_aos_call(Msg1, Script),
        ?event(push, {msg_sched_result, Msg2}),
        {ok, StartingMsgSlot} =
            hb_ao:resolve(Msg2, #{ <<"path">> => <<"slot">> }, Opts),
        ?event({starting_msg_slot, StartingMsgSlot}),
        Msg3 =
            #{
                <<"path">> => <<"push">>,
                <<"slot">> => StartingMsgSlot
            },
        {ok, _} = hb_ao:resolve(Msg1, Msg3, Opts),
        ?assertEqual(
            {ok, <<"Done.">>},
            hb_ao:resolve(Msg1, <<"now/results/data">>, Opts)
        )
    end}.

multi_process_push_test_() ->
    {timeout, 30, fun() ->
        dev_process:init(),
        Opts = #{
            priv_wallet => hb:wallet(),
            cache_control => <<"always">>,
            store => [
                #{
                    <<"store-module">> => hb_store_fs,
                    <<"prefix">> => <<"cache-TEST">>
                }
            ]
        },
        Proc1 = dev_process:test_aos_process(Opts),
        hb_cache:write(Proc1, Opts),
        {ok, _SchedInit1} =
            hb_ao:resolve(Proc1, #{
                <<"method">> => <<"POST">>,
                <<"path">> => <<"schedule">>,
                <<"body">> => Proc1
            },
            Opts
        ),
        {ok, _} = dev_process:schedule_aos_call(Proc1, reply_script()),
        Proc2 = dev_process:test_aos_process(Opts),
        hb_cache:write(Proc2, Opts),
        {ok, _SchedInit2} =
            hb_ao:resolve(Proc2, #{
                <<"method">> => <<"POST">>,
                <<"path">> => <<"schedule">>,
                <<"body">> => Proc2
            },
            Opts
        ),
        ProcID1 = hb_message:id(Proc1, all, Opts),
        ProcID2 = hb_message:id(Proc2, all, Opts),
        ?event(push, {testing_with, {proc1_id, ProcID1}, {proc2_id, ProcID2}}),
        {ok, ToPush} = dev_process:schedule_aos_call(
            Proc2,
            <<
                "Handlers.add(\"Pong\",\n"
                "   function (test) return true end,\n"
                "   function(m)\n"
                "       print(\"GOT PONG\")\n"
                "   end\n"
                ")\n"
                "Send({ Target = \"", (ProcID1)/binary, "\", Action = \"Ping\" })"
            >>
        ),
        SlotToPush = hb_ao:get(<<"slot">>, ToPush, Opts),
        ?event(push, {slot_to_push_proc2, SlotToPush}),
        Msg3 =
            #{
                <<"path">> => <<"push">>,
                <<"slot">> => SlotToPush,
                <<"result-depth">> => 1
            },
        {ok, PushResult} = hb_ao:resolve(Proc2, Msg3, Opts),
        ?event(push, {push_result_proc2, PushResult}),
        AfterPush = hb_ao:resolve(Proc2, <<"now/results/data">>, Opts),
        ?event(push, {after_push, AfterPush}),
        ?assertEqual({ok, <<"GOT PONG">>}, AfterPush)
    end}.

push_with_redirect_hint_test_disabled() ->
    {timeout, 30, fun() ->
        dev_process:init(),
        Stores =
            [
                #{
                    <<"store-module">> => hb_store_fs,
                    <<"prefix">> => <<"cache-TEST">>
                }
            ],
        ExtOpts = #{ priv_wallet => ar_wallet:new(), store => Stores },
        LocalOpts = #{ priv_wallet => hb:wallet(), store => Stores },
        ExtScheduler = hb_http_server:start_node(ExtOpts),
        ?event(push, {external_scheduler, {location, ExtScheduler}}),
        % Create the Pong server and client
        Client = dev_process:test_aos_process(),
        PongServer = dev_process:test_aos_process(ExtOpts),
        % Push the new process that runs on the external scheduler
        {ok, ServerSchedResp} =
            hb_http:post(
                ExtScheduler,
                <<"/push">>,
                PongServer,
                ExtOpts
            ),
        ?event(push, {pong_server_sched_resp, ServerSchedResp}),
        % Get the IDs of the server process
        PongServerID =
            hb_ao:get(
                <<"process/id">>,
                dev_process:ensure_process_key(PongServer, LocalOpts),
                LocalOpts
            ),
        {ok, ServerScriptSchedResp} =
            hb_http:post(
                ExtScheduler,
                <<PongServerID/binary, "/push">>,
                #{
                    <<"body">> =>
                        hb_message:commit(
                            #{
                                <<"target">> => PongServerID,
                                <<"action">> => <<"Eval">>,
                                <<"type">> => <<"Message">>,
                                <<"data">> => reply_script()
                            },
                            ExtOpts
                        )
                },
                ExtOpts
            ),
        ?event(push, {pong_server_script_sched_resp, ServerScriptSchedResp}),
        {ok, ToPush} =
            dev_process:schedule_aos_call(
                Client,
                <<
                    "Handlers.add(\"Pong\",\n"
                    "   function (test) return true end,\n"
                    "   function(m)\n"
                    "       print(\"GOT PONG\")\n"
                    "   end\n"
                    ")\n"
                    "Send({ Target = \"",
                        (PongServerID)/binary, "?hint=",
                        (ExtScheduler)/binary,
                    "\", Action = \"Ping\" })\n"
                >>,
                LocalOpts
            ),
        SlotToPush = hb_ao:get(<<"slot">>, ToPush, LocalOpts),
        ?event(push, {slot_to_push_client, SlotToPush}),
        Msg3 = #{ <<"path">> => <<"push">>, <<"slot">> => SlotToPush },
        {ok, PushResult} = hb_ao:resolve(Client, Msg3, LocalOpts),
        ?event(push, {push_result_client, PushResult}),
        AfterPush = hb_ao:resolve(Client, <<"now/results/data">>, LocalOpts),
        ?event(push, {after_push, AfterPush}),
        % Note: This test currently only gets a reply that the message was not
        % trusted by the process. To fix this, we would have to add another 
        % trusted authority to the `test_aos_process' call. For now, this is 
        % enough to validate that redirects are pushed through correctly.
        ?assertEqual({ok, <<"GOT PONG">>}, AfterPush)
    end}.

push_prompts_encoding_change_test() ->
    dev_process:init(),
    Opts = #{
        priv_wallet => hb:wallet(),
        cache_control => <<"always">>,
        store =>
            [
                #{ <<"store-module">> => hb_store_fs, <<"prefix">> => <<"cache-TEST">> },
                % Include a gateway store so that we can get the legacynet 
                % process when needed.
                #{ <<"store-module">> => hb_store_gateway,
                    <<"store">> => #{
                        <<"store-module">> => hb_store_fs,
                        <<"prefix">> => <<"cache-TEST">>
                    }
                }
            ]
    },
    Msg = hb_message:commit(#{
        <<"path">> => <<"push">>,
        <<"method">> => <<"POST">>,
        <<"target">> => <<"QQiMcAge5ZtxcUV7ruxpi16KYRE8UBP0GAAqCIJPXz0">>,
        <<"action">> => <<"Eval">>,
        <<"data">> => <<"print(\"Please ignore!\")">>
    }, Opts),
    ?event(push, {msg1, Msg}),
    Res =
        hb_ao:resolve_many(
            [
                <<"QQiMcAge5ZtxcUV7ruxpi16KYRE8UBP0GAAqCIJPXz0">>,
                {as, <<"process@1.0">>, <<>>},
                Msg
            ],
            Opts
        ),
    ?assertMatch({error, #{ <<"status">> := 422 }}, Res).

%%% Test helpers

ping_pong_script(Limit) ->
    <<
        "Handlers.add(\"Ping\",\n"
        "   function (test) return true end,\n"
        "   function(m)\n"
        "       C = tonumber(m.Count)\n"
        "       if C <= ", (integer_to_binary(Limit))/binary, " then\n"
        "           Send({ Target = ao.id, Action = \"Ping\", Count = C + 1 })\n"
        "           print(\"Ping\", C + 1)\n"
        "       else\n"
        "           print(\"Done.\")\n"
        "       end\n"
        "   end\n"
        ")\n"
        "Send({ Target = ao.id, Action = \"Ping\", Count = 1 })\n"
    >>.

reply_script() ->
    <<
        """
        Handlers.add("Reply",
           { Action = "Ping" },
           function(m)
               print("Replying to...")
               print(m.From)
               Send({ Target = m.From, Action = "Reply", Message = "Pong!" })
               print("Done.")
           end
        )
        """
    >>.<|MERGE_RESOLUTION|>--- conflicted
+++ resolved
@@ -11,23 +11,16 @@
 %% provided in the `body' of the request, it will be scheduled (initializing
 %% it if it does not exist). Otherwise, the message specified by the given
 %% `slot' key will be pushed.
-%% 
+%%
 %% Optional parameters:
+%%
 %% `/result-depth': The depth to which the full contents of the result
-<<<<<<< HEAD
 %%        will be included in the response. Default: 1, returning
 %%        the full result of the first message, but only the 'tree'
 %%        of downstream messages.
 %%
 %% `/push-mode': Whether or not the push should be done asynchronously.
 %%        Default: `sync', pushing synchronously.
-=======
-%%                    will be included in the response. Default: 1, returning 
-%%                    the full result of the first message, but only the 'tree'
-%%                    of downstream messages.
-%%  `/push-mode':    Whether or not the push should be done asynchronously.
-%%                    Default: `sync', pushing synchronously.
->>>>>>> b2743e4a
 push(Base, Req, Opts) ->
     Process = dev_process:as_process(Base, Opts),
     ?event(push, {push_base, {base, Process}, {req, Req}}, Opts),
