%%% @doc A simple abstraction layer for AO key value store operations.
%%% 
%%% This interface allows us to swap out the underlying store implementation(s)
%%% as desired, without changing the API that `hb_cache` employs. Additionally,
%%% it enables node operators to customize their configuration to maximize
%%% performance, data availability, and other factors.
%%% 
%%% Stores can be represented in a node's configuration as either a single 
%%% message, or a (`structured@1.0') list of store messages. If a list of stores
%%% is provided, the node will cycle through each until a viable store is found
%%% to execute the given function.
%%% 
%%% A valid store must implement a _subset_ of the following functions:
%%% ```
%%%     start/1:      Initialize the store.
%%%     stop/1:       Stop any processes (etc.) that manage the store.
%%%     reset/1:      Restore the store to its original, empty state.
%%%     scope/0:      A tag describing the 'scope' of a stores search: `in_memory',
%%%                   `local', `remote', `arweave', etc. Used in order to allow
%%%                   node operators to prioritize their stores for search.
%%%     make_group/2: Create a new group of keys in the store with the given ID.
%%%     make_link/3:  Create a link (implying one key should redirect to another)
%%%                   from `existing` to `new` (in that order).
%%%     type/2:       Return whether the value found at the given key is a
%%%                   `composite' (group) type, or a `simple' direct binary.
%%%     read/2:       Read the data at the given location, returning a binary
%%%                   if it is a `simple' value, or a message if it is a complex
%%%                   term.
%%%     write/3:      Write the given `key` with the associated `value` (in that
%%%                   order) to the store.
%%%     list/2:       For `composite' type keys, return a list of its child keys.
%%%     path/2:       Optionally transform a list of path parts into the store's
%%%                   canonical form.
%%% '''
%%% Each function takes a `store' message first, containing an arbitrary set
%%% of its necessary configuration keys, as well as the `store-module' key which
%%% refers to the Erlang module that implements the store.
%%% 
%%% All functions must return `ok` or `{ok, Result}`, as appropriate. Other 
%%% results will lead to the store manager (this module) iterating to the next
%%% store message given by the user. If none of the given store messages are 
%%% able to execute a requested service, the store manager will return 
%%% `{error, no_viable_store}`.

-module(hb_store).
-export([behavior_info/1]).
-export([start/1, stop/1, reset/1]).
-export([filter/2, scope/2, sort/2]).
-export([type/2, read/2, write/3, list/2]).
-export([path/1, path/2, add_path/2, add_path/3, join/1]).
-export([make_group/2, make_link/3, resolve/2]).
-export([generate_test_suite/1, generate_test_suite/2, test_stores/0]).
-include("include/hb.hrl").
-include_lib("eunit/include/eunit.hrl").

%% @doc The number of write and read operations to perform in the benchmark.
-define(STORE_BENCH_WRITE_OPS, 100_000).
-define(STORE_BENCH_READ_OPS, 100_000).

behavior_info(callbacks) ->
    [
        {start, 1}, {stop, 1}, {reset, 1}, {make_group, 2}, {make_link, 3},
        {type, 2}, {read, 2}, {write, 3},
        {list, 2}, {path, 2}, {add_path, 3}
    ].

-define(DEFAULT_SCOPE, local).

%%% Library wrapper implementations.

start(Modules) -> call_all(Modules, start, []).

stop(Modules) -> call_function(Modules, stop, []).

%% @doc Takes a store object and a filter function or match spec, returning a
%% new store object with only the modules that match the filter. The filter
%% function takes 2 arguments: the scope and the options. It calls the store's
%% scope function to get the scope of the module.
filter(Module, Filter) when not is_list(Module) ->
    filter([Module], Filter);
filter(Modules, Filter) ->
    lists:filter(
        fun(Store) ->
            try Filter(get_store_scope(Store), Store)
            catch _:_ -> false
            end
        end,
        Modules
    ).

%% @doc Limit the store scope to only a specific (set of) option(s).
%% Takes either an Opts message or store, and either a single scope or a list
%% of scopes.
scope(Opts, Scope) when is_map(Opts) ->
    case hb_opts:get(store, no_viable_store, Opts) of
        no_viable_store -> Opts;
        Store -> Opts#{ store => scope(Store, Scope) }
    end;
scope(Store, Scope) ->
    filter(
        Store,
        fun(StoreScope, _) ->
            StoreScope == Scope orelse
                (is_list(Scope) andalso lists:member(StoreScope, Scope))
        end
    ).

%% @doc Ask a store for its own scope. If it doesn't have one, return the
%% default scope (local).
get_store_scope(Store) ->
    case call_function(Store, scope, []) of
        no_viable_store -> ?DEFAULT_SCOPE;
        Scope -> Scope
    end.

%% @doc Order a store by a preference of its scopes. This is useful for making
%% sure that faster (or perhaps cheaper) stores are used first. If a list is
%% provided, it will be used as a preference order. If a map is provided,
%% scopes will be ordered by the scores in the map. Any unknown scopes will
%% default to a score of 0.
sort(Stores, PreferenceOrder) when is_list(PreferenceOrder) ->
    sort(
        Stores,
        hb_maps:from_list(
            [
                {Scope, -Index}
            ||
                {Scope, Index} <-
                    lists:zip(
                        PreferenceOrder,
                        lists:seq(1, length(PreferenceOrder))
                    )
            ]
        )
    );
sort(Stores, ScoreMap) ->
    lists:sort(
        fun(Store1, Store2) ->
            hb_maps:get(get_store_scope(Store1), ScoreMap, 0) >
                hb_maps:get(get_store_scope(Store2), ScoreMap, 0)
        end,
        Stores
    ).

%% @doc Join a list of path components together.
join(Path) -> hb_path:to_binary(Path).

%%% The store interface that modules should implement.

%% @doc Read a key from the store.
read(Modules, Key) -> call_function(Modules, read, [Key]).

%% @doc Write a key with a value to the store.
write(Modules, Key, Value) -> call_function(Modules, write, [Key, Value]).

%% @doc Make a group in the store. A group can be seen as a namespace or
%% 'directory' in a filesystem.
make_group(Modules, Path) -> call_function(Modules, make_group, [Path]).

%% @doc Make a link from one path to another in the store.
make_link(Modules, Existing, New) ->
    call_function(Modules, make_link, [Existing, New]).

%% @doc Delete all of the keys in a store. Should be used with extreme
%% caution. Lost data can lose money in many/most of hyperbeam's use cases.
reset(Modules) -> call_function(Modules, reset, []).

%% @doc Get the type of element of a given path in the store. This can be
%% a performance killer if the store is remote etc. Use only when necessary.
type(Modules, Path) -> call_function(Modules, type, [Path]).

%% @doc Create a path from a list of path components. If no store implements
%% the path function, we return the path with the 'default' transformation (id).
path(Path) -> join(Path).
path(_, Path) -> path(Path).

%% @doc Add two path components together. If no store implements the add_path
%% function, we concatenate the paths.
add_path(Path1, Path2) -> Path1 ++ Path2.
add_path(Store, Path1, Path2) ->
    case call_function(Store, add_path, [Path1, Path2]) of
        no_viable_store -> add_path(Path1, Path2);
        Result -> Result
    end.

%% @doc Follow links through the store to resolve a path to its ultimate target.
resolve(Modules, Path) -> call_function(Modules, resolve, [Path]).

%% @doc List the keys in a group in the store. Use only in debugging.
%% The hyperbeam model assumes that stores are built as efficient hash-based
%% structures, so this is likely to be very slow for most stores.
list(Modules, Path) -> call_function(Modules, list, [Path]).

%% @doc Call a function on the first store module that succeeds. Returns its
%% result, or no_viable_store if none of the stores succeed.
call_function(X, _Function, _Args) when not is_list(X) ->
    call_function([X], _Function, _Args);
call_function([], _Function, _Args) ->
    no_viable_store;
call_function([Store = #{<<"store-module">> := Mod} | Rest], Function, Args) ->
    try apply(Mod, Function, [Store | Args]) of
        not_found ->
            call_function(Rest, Function, Args);
        Result ->
            Result
    catch
        Class:Reason:Stacktrace ->
            ?event(warning, {store_call_failed, {Class, Reason, Stacktrace}}),
            call_function(Rest, Function, Args)
    end.

%% @doc Call a function on all modules in the store.
call_all(X, _Function, _Args) when not is_list(X) ->
    call_all([X], _Function, _Args);
call_all([], _Function, _Args) ->
    ok;
call_all([Store = #{<<"store-module">> := Mod} | Rest], Function, Args) ->
    try
        apply(Mod, Function, [Store | Args])
    catch
        Class:Reason:Stacktrace ->
            ?event(warning, {store_call_failed, {Class, Reason, Stacktrace}}),
            ok
    end,
    call_all(Rest, Function, Args).

%%% Test helpers

%% @doc Return a list of stores for testing. Additional individual functions are
%% used to generate store options for those whose drivers are not built by 
%% default into all HyperBEAM distributions.
test_stores() ->
    [
        #{
            <<"store-module">> => hb_store_fs,
            <<"prefix">> => <<"cache-TEST/fs">>
        },
        #{
            <<"store-module">> => hb_store_lru,
            <<"persistent-store">> => [
                #{
                    <<"store-module">> => hb_store_fs,
                    <<"prefix">> => <<"cache-TEST/lru">>
                }
            ]
        }
    ] ++ rocks_stores().

-ifdef(ENABLE_ROCKSDB).
rocks_stores() ->
    [
        #{
            <<"store-module">> => hb_store_rocksdb,
            <<"prefix">> => <<"cache-TEST/rocksdb">>
        }
    ].
-else.
rocks_stores() -> [].
-endif.

generate_test_suite(Suite) ->
    generate_test_suite(Suite, test_stores()).
generate_test_suite(Suite, Stores) ->
    hb:init(),
    lists:map(
        fun(Store = #{<<"store-module">> := Mod}) ->
            ServerID = hb_util:human_id(crypto:strong_rand_bytes(32)),
            {foreach,
                fun() ->
                    % Create and set a random server ID for the test process.
                    hb_http_server:set_proc_server_id(ServerID),
                    hb_store:start(Store),
                    timer:sleep(100)
                end,
                fun(_) ->
                    % Clear the server ID from the process dictionary for the
                    % next test.
                    hb_store:reset(Store),
                    hb_store:stop(Store),
                    hb_http_server:set_proc_server_id(undefined)
                end,
                [
                    {
                        atom_to_list(Mod) ++ ": " ++ Desc,
<<<<<<< HEAD
                        {
                            timeout,
                            60,
                            fun() ->
                                TestResult = Test(Store),
                                TestResult
                            end
                        }
=======
                        fun() ->
                            hb_http_server:set_proc_server_id(ServerID),
                            TestResult = Test(#{ store => Store}),
                            TestResult
                        end
>>>>>>> f8a261ea
                    }
                ||
                    {Desc, Test} <- Suite
                ]
            }
        end,
        Stores
    ).

%%% Tests

%% @doc Test path resolution dynamics.
simple_path_resolution_test(Opts) ->
    Store = hb_opts:get(store, no_viable_store, Opts),
    ok = hb_store:write(Store, <<"test-file">>, <<"test-data">>),
    hb_store:make_link(Store, <<"test-file">>, <<"test-link">>),
    ?assertEqual({ok, <<"test-data">>}, hb_store:read(Store, <<"test-link">>)).

%% @doc Ensure that we can resolve links recursively.
resursive_path_resolution_test(Opts) ->
    Store = hb_opts:get(store, no_viable_store, Opts),
    hb_store:write(Store, <<"test-file">>, <<"test-data">>),
    hb_store:make_link(Store, <<"test-file">>, <<"test-link">>),
    hb_store:make_link(Store, <<"test-link">>, <<"test-link2">>),
    ?assertEqual({ok, <<"test-data">>}, hb_store:read(Store, <<"test-link2">>)).

%% @doc Ensure that we can resolve links through a directory.
hierarchical_path_resolution_test(Opts) ->
    Store = hb_opts:get(store, no_viable_store, Opts),
    hb_store:make_group(Store, <<"test-dir1">>),
    hb_store:write(Store, [<<"test-dir1">>, <<"test-file">>], <<"test-data">>),
    hb_store:make_link(Store, [<<"test-dir1">>], <<"test-link">>),
    ?assertEqual({ok, <<"test-data">>}, hb_store:read(Store, [<<"test-link">>, <<"test-file">>])).

store_suite_test_() ->
    hb_store:generate_test_suite([
        {"simple path resolution", fun simple_path_resolution_test/1},
        {"resursive path resolution", fun resursive_path_resolution_test/1},
        {"hierarchical path resolution", fun hierarchical_path_resolution_test/1}
    ]).

benchmark_suite_test_() ->
    hb_store:generate_test_suite([
        {"benchmark store", fun benchmark_store/1}
    ]).

%% @doc Benchmark a store. By default, we write 10,000 keys and read 10,000
%% keys. This can be altered by setting the `STORE_BENCH_WRITE_OPS' and
%% `STORE_BENCH_READ_OPS' macros.
benchmark_store(Store) ->
    benchmark_store(Store, ?STORE_BENCH_WRITE_OPS, ?STORE_BENCH_READ_OPS).
benchmark_store(Store, WriteOps, ReadOps) ->
    start(Store),
    timer:sleep(100),
    ?event(
        {benchmarking,
            {store, Store},
            {write_ops, WriteOps},
            {read_ops, ReadOps}
        }
    ),
    % Generate random data to write and the keys to read ahead of time.
    RandomData = hb_util:human_id(crypto:strong_rand_bytes(32)),
    Keys =
        lists:map(
            fun(_) ->
                << "key-", (integer_to_binary(rand:uniform(ReadOps)))/binary >>
            end,
            lists:seq(1, ReadOps)
        ),
    {WriteTime, ok} =
        timer:tc(
            fun() ->
                lists:foreach(
                    fun(Key) -> ok = write(Store, Key, RandomData) end,
                    Keys
                )
            end
        ),
    % Calculate write rate.
    WriteRate = erlang:round(WriteOps / (WriteTime / 1000000)),
    hb_util:eunit_print(
        "Wrote ~s records in ~p ms (~s records/s)",
        [
            hb_util:human_int(WriteOps),
            WriteTime/1000,
            hb_util:human_int(WriteRate)
        ]
    ),
    % Generate keys to read ahead of time.
    ReadKeys =
        lists:map(
            fun(_) ->
                << "key", (rand:uniform(ReadOps)):256/integer >>
            end,
            lists:seq(1, ReadOps)
        ),
    % Time random reads.
    {ReadTime, ok} =
        timer:tc(
            fun() ->
                lists:foreach(fun(Key) -> read(Store, Key) end, ReadKeys)
            end
        ),
    % Calculate read rate.
    ReadRate = erlang:round(ReadOps / (ReadTime / 1000000)),
    hb_util:eunit_print(
        "Read ~s records in ~p ms (~s records/s)",
        [
            hb_util:human_int(ReadOps),
            ReadTime/1000,
            hb_util:human_int(ReadRate)
        ]
    ).<|MERGE_RESOLUTION|>--- conflicted
+++ resolved
@@ -282,7 +282,6 @@
                 [
                     {
                         atom_to_list(Mod) ++ ": " ++ Desc,
-<<<<<<< HEAD
                         {
                             timeout,
                             60,
@@ -291,13 +290,6 @@
                                 TestResult
                             end
                         }
-=======
-                        fun() ->
-                            hb_http_server:set_proc_server_id(ServerID),
-                            TestResult = Test(#{ store => Store}),
-                            TestResult
-                        end
->>>>>>> f8a261ea
                     }
                 ||
                     {Desc, Test} <- Suite
