--- conflicted
+++ resolved
@@ -168,19 +168,6 @@
         Class:Reason:Stacktrace ->
             ?event(error, {store_call_failed, {Class, Reason, Stacktrace}}),
             call_function(Rest, Function, Args)
-    end;
-call_function([Store = #{<<"store-module">> := ModBin} | Rest], Function, Args) ->
-    Mod = binary_to_atom(ModBin, utf8),
-    ?event({calling, Mod, Function, Args}),
-    try apply(Mod, Function, [Store | Args]) of
-        not_found ->
-            call_function(Rest, Function, Args);
-        Result ->
-            Result
-    catch
-        Class:Reason:Stacktrace ->
-            ?event(error, {store_call_failed, {Class, Reason, Stacktrace}}),
-            call_function(Rest, Function, Args)
     end.
 
 %% @doc Call a function on all modules in the store.
@@ -196,29 +183,14 @@
             ?event(error, {store_call_failed, {Class, Reason, Stacktrace}}),
             ok
     end,
-    call_all(Rest, Function, Args);
-call_all([Store = #{<<"store-module">> := ModBin} | Rest], Function, Args) ->
-    Mod = binary_to_atom(ModBin, utf8),
-    try
-        apply(Mod, Function, [Store | Args])
-    catch
-        Class:Reason:Stacktrace ->
-            ?event(error, {store_call_failed, {Class, Reason, Stacktrace}}),
-            ok
-    end,
     call_all(Rest, Function, Args).
 
 %%% Test helpers
 
 test_stores() ->
     [
-<<<<<<< HEAD
-        #{ <<"store-module">> => <<"hb_store_rocksdb">>, <<"prefix">> => <<"TEST-cache-rocks">> },
-        #{ <<"store-module">> => <<"hb_store_fs">>, <<"prefix">> => <<"TEST-cache-fs">> }
-=======
         #{ <<"store-module">> => hb_store_rocksdb, <<"prefix">> => <<"TEST-cache-rocks">> },
         #{ <<"store-module">> => hb_store_fs, <<"prefix">> => <<"TEST-cache-fs">> }
->>>>>>> 74560ea4
     ].
 
 generate_test_suite(Suite) ->
@@ -230,11 +202,7 @@
 				fun() -> hb_store:start(Store), hb_store:reset(Store) end,
 				fun(_) -> hb_store:reset(Store) end,
                 [
-<<<<<<< HEAD
-                    {binary_to_list(Mod) ++ ": " ++ Desc,
-=======
                     {atom_to_list(Mod) ++ ": " ++ Desc,
->>>>>>> 74560ea4
                         fun() -> 
                             TestResult = Test(Store),
                             TestResult
