document.addEventListener('DOMContentLoaded', function() {
  const header = document.querySelector('.md-header');
  const paddingTargetElement = document.querySelector('.md-content'); // Element for padding adjustments
  const contentVisibilityTargetElement = document.querySelector('.md-main__inner.md-grid'); // Element to hide/show with transition

  if (!header || !paddingTargetElement || !contentVisibilityTargetElement) {
    console.error('Header scroll: Required elements (.md-header, .md-content, or .md-main__inner.md-grid) not found.');
    return;
  }

  const HIDING_CLASS = 'content--initializing';

  // Function to inject CSS for transition and initial hiding
  function injectTransitionStyles() {
    const styleId = 'md-content-transition-style';
    if (document.getElementById(styleId)) {
      return; // Style already added
    }
    const styleElement = document.createElement('style');
    styleElement.id = styleId;
    styleElement.textContent = `
      .md-main__inner.md-grid { /* Style for the element to be shown with transition */
        opacity: 0;
        transition: opacity 200ms ease-in-out; /* Tiny transition */
      }
      .${HIDING_CLASS} { /* Class to initially hide the content */
        display: none !important;
        opacity: 0 !important; /* Ensure opacity is 0 when hidden */
      }
    `;
    document.head.appendChild(styleElement);
  }

  // Initially hide the content and set up for transition
  injectTransitionStyles();
  contentVisibilityTargetElement.classList.add(HIDING_CLASS);

  let headerHeight = 0;

  // Function to update paddings based on header state
  function updatePaddings() {
    const currentHeaderHeight = header.offsetHeight;
    if (currentHeaderHeight > 0) {
        headerHeight = currentHeaderHeight;
    }

    if (header.classList.contains('header-hidden')) {
      if (paddingTargetElement) paddingTargetElement.style.paddingTop = '75px';
      document.documentElement.style.scrollPaddingTop = '0';
    } else {
      if (paddingTargetElement) paddingTargetElement.style.paddingTop = headerHeight + 'px';
      document.documentElement.style.scrollPaddingTop = headerHeight + 'px';
    }
  }

<<<<<<< HEAD
  // Set initial state first, ensuring it's not animated.
  updatePaddings();

  // Defer adding the transition style.
  // This ensures that the initial padding set by updatePaddings() above
  // is applied before the transition is active, preventing animation on load.
  setTimeout(function() {
    addCssTransitionToMdContent();
  }, 50); // Delay of 50ms to give more time for initial paint.
=======
  // Function to initialize header state and reveal content
  function initializeHeaderState() {
    headerHeight = header.offsetHeight;
    updatePaddings(); // Apply padding to paddingTargetElement

    // Make content displayable (it's still opacity 0 due to injected styles)
    contentVisibilityTargetElement.classList.remove(HIDING_CLASS);

    // Trigger the opacity transition to fade in the content
    requestAnimationFrame(() => {
      contentVisibilityTargetElement.style.opacity = 1;
    });
  }

  window.addEventListener('load', initializeHeaderState);
>>>>>>> b2743e4a

  window.addEventListener('scroll', function() {
    const scrollTop = window.scrollY || document.documentElement.scrollTop;

    if (scrollTop > 0) { // When scrolling down / header should be hidden
      if (!header.classList.contains('header-hidden')) {
        header.classList.add('header-hidden');
        updatePaddings();
      }
    } else { // When at the top / header should be visible
      if (header.classList.contains('header-hidden')) {
        header.classList.remove('header-hidden');
        updatePaddings();
      }
    }
  });

  window.addEventListener('resize', function() {
    updatePaddings();
  });
}); <|MERGE_RESOLUTION|>--- conflicted
+++ resolved
@@ -53,7 +53,6 @@
     }
   }
 
-<<<<<<< HEAD
   // Set initial state first, ensuring it's not animated.
   updatePaddings();
 
@@ -63,23 +62,6 @@
   setTimeout(function() {
     addCssTransitionToMdContent();
   }, 50); // Delay of 50ms to give more time for initial paint.
-=======
-  // Function to initialize header state and reveal content
-  function initializeHeaderState() {
-    headerHeight = header.offsetHeight;
-    updatePaddings(); // Apply padding to paddingTargetElement
-
-    // Make content displayable (it's still opacity 0 due to injected styles)
-    contentVisibilityTargetElement.classList.remove(HIDING_CLASS);
-
-    // Trigger the opacity transition to fade in the content
-    requestAnimationFrame(() => {
-      contentVisibilityTargetElement.style.opacity = 1;
-    });
-  }
-
-  window.addEventListener('load', initializeHeaderState);
->>>>>>> b2743e4a
 
   window.addEventListener('scroll', function() {
     const scrollTop = window.scrollY || document.documentElement.scrollTop;
