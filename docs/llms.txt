--- conflicted
+++ resolved
@@ -1,8 +1,4 @@
-<<<<<<< HEAD
 Generated: 2025-06-05T08:58:09Z
-=======
-Generated: 2025-05-15T13:32:25Z
->>>>>>> b2743e4a
 
 ## HyperBEAM Documentation Summary
 
