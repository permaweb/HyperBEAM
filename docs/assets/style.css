--- conflicted
+++ resolved
@@ -36,7 +36,7 @@
 }
 
 body {
-    --docs-max-width: 60rem;
+    --docs-max-width: 65rem;
     --homepage-max-width: 90rem;
     --sections-max-width: 80rem;
     --parallax-perspective: 2rem;
@@ -974,7 +974,7 @@
 .grid-docs {
     display: grid;
     grid-template-columns: repeat(3, 1fr);
-    gap: 2rem;
+    gap: 3rem;
 }
 
 
@@ -1132,10 +1132,9 @@
 }
 
 .md-main__inner.md-grid {
-<<<<<<< HEAD
     opacity: 0;
     /* Start with opacity 0 */
-    animation: fadeIn 250ms ease-in-out forwards !important;
+    animation: fadeIn 175ms ease-in-out forwards !important;
     /* Increased duration, added forwards and !important */
 }
 
@@ -1220,8 +1219,4 @@
     content: "...";
     animation: dots 1.5s steps(3, jump-none) infinite;
     margin-left: 0.5rem;
-=======
-	opacity: 0; /* Start with opacity 0 */
-	animation: fadeIn 175ms ease-in-out forwards !important; /* Increased duration, added forwards and !important */
->>>>>>> e21d1e8d
 }