--- conflicted
+++ resolved
@@ -307,11 +307,7 @@
                                         </button>
                                     </a>
                                     <a
-<<<<<<< HEAD
                                         href="/build/quick-start.html"
-=======
-                                        href="/build/get-started-building-on-hyperbeam.html"
->>>>>>> 65ef9c01
                                     >
                                         <button class="hero-button-card">
                                             <div class="hero-button-header">
